--- conflicted
+++ resolved
@@ -219,16 +219,12 @@
   endif(ZEROMQ_FOUND)
 endif(ENABLE_ZEROMQ)
 
-<<<<<<< HEAD
-if(BLADERF_FOUND OR UHD_FOUND OR SOAPYSDR_FOUND OR ZEROMQ_FOUND OR ENABLE_SHMEMRF)
-=======
 # TimeProf
 if(ENABLE_TIMEPROF)
     add_definitions(-DENABLE_TIMEPROF)
 endif(ENABLE_TIMEPROF)
 
-if(BLADERF_FOUND OR UHD_FOUND OR SOAPYSDR_FOUND OR ZEROMQ_FOUND)
->>>>>>> e3e38482
+if(BLADERF_FOUND OR UHD_FOUND OR SOAPYSDR_FOUND OR ZEROMQ_FOUND OR ENABLE_SHMEMRF)
   set(RF_FOUND TRUE CACHE INTERNAL "RF frontend found")
 else(BLADERF_FOUND OR UHD_FOUND OR SOAPYSDR_FOUND OR ZEROMQ_FOUND OR ENABLE_SHMEMRF)
   set(RF_FOUND FALSE CACHE INTERNAL "RF frontend found")
