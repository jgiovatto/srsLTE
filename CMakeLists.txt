#
# Copyright 2013-2019 Software Radio Systems Limited
#
# This file is part of srsLTE
#
# srsLTE is free software: you can redistribute it and/or modify
# it under the terms of the GNU Affero General Public License as
# published by the Free Software Foundation, either version 3 of
# the License, or (at your option) any later version.
#
# srsLTE is distributed in the hope that it will be useful,
# but WITHOUT ANY WARRANTY; without even the implied warranty of
# MERCHANTABILITY or FITNESS FOR A PARTICULAR PURPOSE. See the
# GNU Affero General Public License for more details.
#
# A copy of the GNU Affero General Public License can be found in
# the LICENSE file in the top-level directory of this distribution
# and at http://www.gnu.org/licenses/.
#


########################################################################
# Prevent in-tree builds
########################################################################
if(${CMAKE_SOURCE_DIR} STREQUAL ${CMAKE_BINARY_DIR})
    message(FATAL_ERROR "Prevented in-tree build. This is bad practice.")
endif(${CMAKE_SOURCE_DIR} STREQUAL ${CMAKE_BINARY_DIR})


########################################################################
# Project setup
########################################################################
cmake_minimum_required(VERSION 2.6)
project( SRSLTE )
message( STATUS "CMAKE_SYSTEM: " ${CMAKE_SYSTEM} )
message( STATUS "CMAKE_SYSTEM_PROCESSOR: " ${CMAKE_SYSTEM_PROCESSOR} )
message( STATUS "CMAKE_CXX_COMPILER: " ${CMAKE_CXX_COMPILER} )

list(APPEND CMAKE_MODULE_PATH "${PROJECT_SOURCE_DIR}/cmake/modules")
include(SRSLTEVersion) #sets version information
include(SRSLTEPackage) #setup cpack

include(CTest)

configure_file(
    "${CMAKE_CURRENT_SOURCE_DIR}/CTestCustom.cmake.in"
    "${CMAKE_CURRENT_BINARY_DIR}/CTestCustom.cmake"
    IMMEDIATE @ONLY)

if(NOT CMAKE_BUILD_TYPE)
   set(CMAKE_BUILD_TYPE Release)
   message(STATUS "Build type not specified: defaulting to Release.")
endif(NOT CMAKE_BUILD_TYPE)
set(CMAKE_BUILD_TYPE ${CMAKE_BUILD_TYPE} CACHE STRING "")

# Generate CMake to include build information
configure_file(
  ${PROJECT_SOURCE_DIR}/cmake/modules/SRSLTEbuildinfo.cmake.in
  ${CMAKE_BINARY_DIR}/SRSLTEbuildinfo.cmake
)

########################################################################
# Options
########################################################################
option(ENABLE_SRSUE    "Build srsUE application"                  ON)
option(ENABLE_SRSENB   "Build srsENB application"                 ON)
option(ENABLE_SRSEPC   "Build srsEPC application"                 ON)
option(ENABLE_5GNR     "Build with 5G-NR components"              OFF)
option(DISABLE_SIMD    "disable simd instructions"                OFF)

option(ENABLE_GUI      "Enable GUI (using srsGUI)"                ON)
option(ENABLE_UHD      "Enable UHD"                               ON)
option(ENABLE_BLADERF  "Enable BladeRF"                           ON)
option(ENABLE_SOAPYSDR "Enable SoapySDR"                          ON)
option(ENABLE_ZEROMQ   "Enable ZeroMQ"                            ON)
option(ENABLE_HARDSIM  "Enable support for SIM cards"             ON)

option(ENABLE_TTCN3    "Enable TTCN3 test binaries"               OFF)

option(BUILD_STATIC    "Attempt to statically link external deps" OFF)
option(RPATH           "Enable RPATH"                             OFF)
option(ENABLE_ASAN     "Enable gcc/clang address sanitizer"       OFF)
option(ENABLE_MSAN     "Enable clang memory sanitizer"            OFF)
option(ENABLE_TIDY     "Enable clang tidy"                        OFF)

option(USE_LTE_RATES   "Use standard LTE sampling rates"          OFF)
option(USE_GLIBC_IPV6  "Use glibc's own ipv6.h"                   ON)
option(USE_MKL         "Use MKL instead of fftw"                  OFF)

option(FORCE_32BIT     "Add flags to force 32 bit compilation"    OFF)

<<<<<<< HEAD
option(ENABLE_SHMEMRF   "Enable shared memory rf test device"     ON)
=======
if(${CMAKE_SYSTEM_PROCESSOR} MATCHES "aarch64")
  set(GCC_ARCH armv8-a CACHE STRING "GCC compile for specific architecture.")
  message(STATUS "Detected aarch64 processor")
else(${CMAKE_SYSTEM_PROCESSOR} MATCHES "aarch64")
  set(GCC_ARCH native CACHE STRING "GCC compile for specific architecture.")
endif(${CMAKE_SYSTEM_PROCESSOR} MATCHES "aarch64")

if (ENABLE_5GNR)
  add_definitions(-DHAVE_5GNR)
endif (ENABLE_5GNR)
>>>>>>> 06afe74b

########################################################################
# Find dependencies
########################################################################

# Enable ccache if not already enabled
find_program(CCACHE_EXECUTABLE ccache)
mark_as_advanced(CCACHE_EXECUTABLE)
if(CCACHE_EXECUTABLE)
  foreach(LANG C CXX)
    if(NOT DEFINED CMAKE_${LANG}_COMPILER_LAUNCHER AND NOT CMAKE_${LANG}_COMPILER MATCHES ".*/ccache$")
      message(STATUS "Enabling ccache for ${LANG}")
      set(CMAKE_${LANG}_COMPILER_LAUNCHER ${CCACHE_EXECUTABLE} CACHE STRING "")
    endif()
  endforeach()
endif()

# Threads
find_package(Threads REQUIRED)

# FFT
if(USE_MKL)
  find_package(MKL REQUIRED)
  include_directories(${MKL_INCLUDE_DIRS})
  link_directories(${MKL_LIBRARY_DIRS})
  set(FFT_LIBRARIES "${MKL_STATIC_LIBRARIES}") # Static by default
else(USE_MKL)
  find_package(FFTW3F REQUIRED)
  if(FFTW3F_FOUND)
    include_directories(${FFTW3F_INCLUDE_DIRS})
    link_directories(${FFTW3F_LIBRARY_DIRS})
    if(BUILD_STATIC)
      set(FFT_LIBRARIES "${FFTW3F_STATIC_LIBRARIES}")
    else(BUILD_STATIC)
      set(FFT_LIBRARIES "${FFTW3F_LIBRARIES}")
    endif(BUILD_STATIC)
    message(STATUS "FFT_LIBRARIES: " ${FFT_LIBRARIES})
  endif(FFTW3F_FOUND)
endif(USE_MKL)

# Crypto
find_package(Polarssl)
if (POLARSSL_FOUND)
  set(SEC_INCLUDE_DIRS "${POLARSSL_INCLUDE_DIRS}")
  if(BUILD_STATIC)
    set(SEC_LIBRARIES    "${POLARSSL_STATIC_LIBRARIES}")
  else(BUILD_STATIC)
    set(SEC_LIBRARIES    "${POLARSSL_LIBRARIES}")
  endif(BUILD_STATIC)
  add_definitions(-DHAVE_POLARSSL)
else(POLARSSL_FOUND)
  find_package(MbedTLS REQUIRED)
  if (MBEDTLS_FOUND)
    set(SEC_INCLUDE_DIRS "${MBEDTLS_INCLUDE_DIRS}")
    if(BUILD_STATIC)
      set(SEC_LIBRARIES    "${MBEDTLS_STATIC_LIBRARIES}")
    else(BUILD_STATIC)
      set(SEC_LIBRARIES    "${MBEDTLS_LIBRARIES}")
    endif(BUILD_STATIC)
    add_definitions(-DHAVE_MBEDTLS)
  else(MBEDTLS_FOUND)
    message(FATAL_ERROR "Either PolarSSL or mbedTLS are required to build srsLTE")
  endif (MBEDTLS_FOUND)
endif(POLARSSL_FOUND)

# Hard-SIM support
if(ENABLE_HARDSIM)
  find_package(PCSCLite)
  if (PCSCLITE_FOUND)
    message(STATUS "Building with PCSC support.")
    add_definitions(-DHAVE_PCSC)
    set(HAVE_PCSC TRUE)
    include_directories(${PCSCLITE_INCLUDE_DIR})
    #link_directories(${PCSCLITE_LIBRARIES})
  endif (PCSCLITE_FOUND)
endif(ENABLE_HARDSIM)

# UHD
if(ENABLE_UHD)
  find_package(UHD)
  if(UHD_FOUND)
    include_directories(${UHD_INCLUDE_DIRS})
    link_directories(${UHD_LIBRARY_DIRS})
  endif(UHD_FOUND)
endif(ENABLE_UHD)

# BladeRF
if(ENABLE_BLADERF)
  find_package(bladeRF)
  if(BLADERF_FOUND)
    include_directories(${BLADERF_INCLUDE_DIRS})
    link_directories(${BLADERF_LIBRARY_DIRS})
  endif(BLADERF_FOUND)
endif(ENABLE_BLADERF)

# Soapy
if(ENABLE_SOAPYSDR)
  find_package(SoapySDR)
  if(SOAPYSDR_FOUND)
    include_directories(${SOAPYSDR_INCLUDE_DIRS})
    link_directories(${SOAPYSDR_LIBRARY_DIRS})
  endif(SOAPYSDR_FOUND)
endif(ENABLE_SOAPYSDR)

# ZeroMQ
if(ENABLE_ZEROMQ)
  find_package(ZeroMQ)
  if(ZEROMQ_FOUND)
    include_directories(${ZEROMQ_INCLUDE_DIRS})
    link_directories(${ZEROMQ_LIBRARY_DIRS})
  endif(ZEROMQ_FOUND)
endif(ENABLE_ZEROMQ)

if(BLADERF_FOUND OR UHD_FOUND OR SOAPYSDR_FOUND OR ZEROMQ_FOUND OR ENABLE_SHMEMRF)
  set(RF_FOUND TRUE CACHE INTERNAL "RF frontend found")
else(BLADERF_FOUND OR UHD_FOUND OR SOAPYSDR_FOUND OR ZEROMQ_FOUND OR ENABLE_SHMEMRF)
  set(RF_FOUND FALSE CACHE INTERNAL "RF frontend found")
  add_definitions(-DDISABLE_RF)
endif(BLADERF_FOUND OR UHD_FOUND OR SOAPYSDR_FOUND OR ZEROMQ_FOUND OR ENABLE_SHMEMRF)

# Boost
if(BUILD_STATIC)
  set(Boost_USE_STATIC_LIBS ON)
endif(BUILD_STATIC)

set(BOOST_REQUIRED_COMPONENTS
  program_options
)
if(UNIX AND EXISTS "/usr/lib64")
  list(APPEND BOOST_LIBRARYDIR "/usr/lib64") #fedora 64-bit fix
endif(UNIX AND EXISTS "/usr/lib64")
set(Boost_ADDITIONAL_VERSIONS
    "1.35.0" "1.35" "1.36.0" "1.36" "1.37.0" "1.37" "1.38.0" "1.38" "1.39.0" "1.39"
    "1.40.0" "1.40" "1.41.0" "1.41" "1.42.0" "1.42" "1.43.0" "1.43" "1.44.0" "1.44"
    "1.45.0" "1.45" "1.46.0" "1.46" "1.47.0" "1.47" "1.48.0" "1.48" "1.49.0" "1.49"
    "1.50.0" "1.50" "1.51.0" "1.51" "1.52.0" "1.52" "1.53.0" "1.53" "1.54.0" "1.54"
    "1.55.0" "1.55" "1.56.0" "1.56" "1.57.0" "1.57" "1.58.0" "1.58" "1.59.0" "1.59"
    "1.60.0" "1.60" "1.61.0" "1.61" "1.62.0" "1.62" "1.63.0" "1.63" "1.64.0" "1.64"
    "1.65.0" "1.65" "1.66.0" "1.66" "1.67.0" "1.67" "1.68.0" "1.68" "1.69.0" "1.69"
)
find_package(Boost "1.35" COMPONENTS ${BOOST_REQUIRED_COMPONENTS})

if(Boost_FOUND)
  include_directories(${Boost_INCLUDE_DIRS})
  link_directories(${Boost_LIBRARY_DIRS})
else(Boost_FOUND)
  message(FATAL_ERROR "Boost required to build srsLTE")
endif (Boost_FOUND)

# srsGUI
if(ENABLE_GUI)
  find_package(SRSGUI)
  if(SRSGUI_FOUND)
    add_definitions(-DENABLE_GUI)
    include_directories(${SRSGUI_INCLUDE_DIRS})
    link_directories(${SRSGUI_LIBRARY_DIRS})
  endif(SRSGUI_FOUND)
endif(ENABLE_GUI)

if (ENABLE_TTCN3)
  find_package(RapidJSON REQUIRED)
  add_definitions(-DENABLE_TTCN3)
  include_directories(${RAPIDJSON_INCLUDE_DIRS})
  link_directories(${RAPIDJSON_LIBRARY_DIRS})
  message(STATUS "Building with TTCN3 binaries")
endif (ENABLE_TTCN3)

########################################################################
# Install Dirs
########################################################################
if (NOT CMAKE_INSTALL_LIBDIR)
    include(GNUInstallDirs)
endif (NOT CMAKE_INSTALL_LIBDIR)

# Fall back to just "lib" if the item provided by GNUInstallDirs doesn't exist
if (NOT EXISTS "${CMAKE_INSTALL_PREFIX}/${CMAKE_INSTALL_LIBDIR}")
    message(STATUS "${CMAKE_INSTALL_PREFIX}/${CMAKE_INSTALL_LIBDIR} does not exist. Defaulting install location to ${CMAKE_INSTALL_PREFIX}/lib.")
    set(CMAKE_INSTALL_LIBDIR lib)
endif()

set(RUNTIME_DIR bin)
set(LIBRARY_DIR ${CMAKE_INSTALL_LIBDIR})
set(INCLUDE_DIR include)
set(DOC_DIR "share/doc/${CPACK_PACKAGE_NAME}")
set(DATA_DIR share/${CPACK_PACKAGE_NAME})

# Auto-generate config install helper and mark for installation
configure_file(
        ${PROJECT_SOURCE_DIR}/cmake/modules/SRSLTE_install_configs.sh.in
        ${CMAKE_BINARY_DIR}/srslte_install_configs.sh
)
install(PROGRAMS ${CMAKE_BINARY_DIR}/srslte_install_configs.sh DESTINATION ${RUNTIME_DIR})

########################################################################
# Compiler specific setup
########################################################################
macro(ADD_CXX_COMPILER_FLAG_IF_AVAILABLE flag have)
    include(CheckCXXCompilerFlag)
    check_cxx_compiler_flag(${flag} ${have})
    if(${have})
        set(CMAKE_CXX_FLAGS "${CMAKE_CXX_FLAGS} ${flag}")
    endif(${have})
endmacro(ADD_CXX_COMPILER_FLAG_IF_AVAILABLE)

macro(ADD_C_COMPILER_FLAG_IF_AVAILABLE flag have)
    include(CheckCCompilerFlag)
    check_c_compiler_flag(${flag} ${have})
    if(${have})
        set(CMAKE_C_FLAGS "${CMAKE_C_FLAGS} ${flag}")
    endif(${have})
endmacro(ADD_C_COMPILER_FLAG_IF_AVAILABLE)

if(CMAKE_CXX_COMPILER_ID MATCHES "GNU" OR CMAKE_CXX_COMPILER_ID MATCHES "Clang")
  set(CMAKE_CXX_FLAGS "${CMAKE_CXX_FLAGS} -Wall -Wno-comment -Wno-reorder -Wno-unused-variable -Wtype-limits -std=c++11")

  ADD_C_COMPILER_FLAG_IF_AVAILABLE("-Wno-unused-but-set-variable" HAVE_WNO_UNUSED_BUT_SET_VARIABLE)
  ADD_CXX_COMPILER_FLAG_IF_AVAILABLE("-Wno-unused-but-set-variable" HAVE_WNO_UNUSED_BUT_SET_VARIABLE)

  find_package(SSE)
  if (HAVE_AVX2)
    set(CMAKE_CXX_FLAGS "${CMAKE_CXX_FLAGS} -march=${GCC_ARCH} -mfpmath=sse -mavx2 -DLV_HAVE_AVX2 -DLV_HAVE_AVX -DLV_HAVE_SSE")
  else (HAVE_AVX2)
    if(HAVE_AVX)
      set(CMAKE_CXX_FLAGS "${CMAKE_CXX_FLAGS} -march=${GCC_ARCH} -mfpmath=sse -mavx -DLV_HAVE_AVX -DLV_HAVE_SSE")
    elseif(HAVE_SSE)
      set(CMAKE_CXX_FLAGS "${CMAKE_CXX_FLAGS} -march=${GCC_ARCH} -mfpmath=sse -msse4.1 -DLV_HAVE_SSE")
    endif(HAVE_AVX)
  endif (HAVE_AVX2)

  if(NOT WIN32)
      ADD_CXX_COMPILER_FLAG_IF_AVAILABLE(-fvisibility=hidden HAVE_VISIBILITY_HIDDEN_CXX)
  endif(NOT WIN32)

  if(FORCE_32BIT)
    ADD_C_COMPILER_FLAG_IF_AVAILABLE("-m32" HAVE_WNO_UNUSED_BUT_SET_VARIABLE)
    ADD_CXX_COMPILER_FLAG_IF_AVAILABLE("-m32" HAVE_WNO_UNUSED_BUT_SET_VARIABLE)
    set(CMAKE_SHARED_LINKER_FLAGS "-m32")
  endif(FORCE_32BIT)

endif(CMAKE_CXX_COMPILER_ID MATCHES "GNU" OR CMAKE_CXX_COMPILER_ID MATCHES "Clang")

ADD_C_COMPILER_FLAG_IF_AVAILABLE("-Werror=incompatible-pointer-types" HAVE_ERROR_INCOMPATIBLE)

if(CMAKE_C_COMPILER_ID MATCHES "GNU" OR CMAKE_C_COMPILER_ID MATCHES "Clang")
  set(CMAKE_C_FLAGS "${CMAKE_C_FLAGS} -Wall -Wno-comment -Wno-write-strings -Winline -Wno-unused-result -Wformat -Wmissing-field-initializers -Wtype-limits -std=c99 -D_GNU_SOURCE")

  if(${CMAKE_BUILD_TYPE} STREQUAL "Debug")
    set(CMAKE_C_FLAGS "${CMAKE_C_FLAGS} -ggdb -O0 -DDEBUG_MODE -DBUILD_TYPE_DEBUG")
    set(CMAKE_CXX_FLAGS "${CMAKE_CXX_FLAGS} -ggdb -O0 -DDEBUG_MODE -DBUILD_TYPE_DEBUG")
  else(${CMAKE_BUILD_TYPE} STREQUAL "Debug")
    if(${CMAKE_BUILD_TYPE} STREQUAL "RelWithDebInfo")
      set(CMAKE_C_FLAGS "${CMAKE_C_FLAGS} -ggdb -DBUILD_TYPE_RELWITHDEBINFO")
      set(CMAKE_CXX_FLAGS "${CMAKE_CXX_FLAGS} -ggdb -DBUILD_TYPE_RELWITHDEBINFO")
    else(${CMAKE_BUILD_TYPE} STREQUAL "RelWithDebInfo")
      set(CMAKE_C_FLAGS "${CMAKE_C_FLAGS} -O3 -fno-trapping-math -fno-math-errno -DBUILD_TYPE_RELEASE")
      set(CMAKE_CXX_FLAGS "${CMAKE_CXX_FLAGS} -O3 -fno-trapping-math -fno-math-errno -DBUILD_TYPE_RELEASE")
    endif(${CMAKE_BUILD_TYPE} STREQUAL "RelWithDebInfo")
  endif(${CMAKE_BUILD_TYPE} STREQUAL "Debug")

  if (USE_LTE_RATES)
    message(STATUS "Using standard LTE sampling rates")
    set(CMAKE_C_FLAGS "${CMAKE_C_FLAGS} -DFORCE_STANDARD_RATE")
  endif (USE_LTE_RATES)

  if (USE_GLIBC_IPV6)
    message(STATUS "Using default glibc header for IPv6 support.")
    set(CMAKE_CXX_FLAGS "${CMAKE_CXX_FLAGS} -DUSE_GLIBC_IPV6")
  endif (USE_GLIBC_IPV6)

  find_package(SSE)
  if (HAVE_AVX2)
    set(CMAKE_C_FLAGS "${CMAKE_C_FLAGS} -march=${GCC_ARCH} -mfpmath=sse -mavx2 -DLV_HAVE_AVX2 -DLV_HAVE_AVX -DLV_HAVE_SSE")
  else (HAVE_AVX2)
    if(HAVE_AVX)
      set(CMAKE_C_FLAGS "${CMAKE_C_FLAGS} -march=${GCC_ARCH} -mfpmath=sse -mavx -DLV_HAVE_AVX -DLV_HAVE_SSE")
    elseif(HAVE_SSE)
      set(CMAKE_C_FLAGS "${CMAKE_C_FLAGS} -march=${GCC_ARCH} -mfpmath=sse -msse4.1 -DLV_HAVE_SSE")
    endif(HAVE_AVX)
  endif (HAVE_AVX2)

  if (HAVE_FMA)
    set(CMAKE_C_FLAGS "${CMAKE_C_FLAGS} -mfma -DLV_HAVE_FMA")
  endif (HAVE_FMA)

  if (HAVE_AVX512)
    set(CMAKE_C_FLAGS "${CMAKE_C_FLAGS} -march=${GCC_ARCH} -mavx512f -mavx512cd -mavx512bw -mavx512dq -DLV_HAVE_AVX512")
    set(CMAKE_CXX_FLAGS "${CMAKE_CXX_FLAGS} -march=${GCC_ARCH} -mavx512f -mavx512cd -mavx512bw -mavx512dq -DLV_HAVE_AVX512")
  endif(HAVE_AVX512)

  if(NOT ${CMAKE_BUILD_TYPE} STREQUAL "Debug")
    if(HAVE_SSE)
      set(CMAKE_C_FLAGS "${CMAKE_C_FLAGS} -Ofast -funroll-loops")
    endif(HAVE_SSE)
  endif(NOT ${CMAKE_BUILD_TYPE} STREQUAL "Debug")

  if(${CMAKE_SYSTEM_PROCESSOR} MATCHES "arm" OR ${CMAKE_SYSTEM_PROCESSOR} MATCHES "aarch" OR ${CMAKE_SYSTEM_PROCESSOR} MATCHES "aarch64")
    set(CMAKE_C_FLAGS "${CMAKE_C_FLAGS} -DIS_ARM -DHAVE_NEON")
    set(CMAKE_CXX_FLAGS "${CMAKE_CXX_FLAGS} -DIS_ARM")
    message(STATUS "Detected ARM processor")
    set(HAVE_NEON "True")
    if(${CMAKE_SYSTEM_PROCESSOR} MATCHES "aarch64")
      set(HAVE_NEONv8 "True")
      set(CMAKE_C_FLAGS "${CMAKE_C_FLAGS} -DHAVE_NEONv8")
      set(CMAKE_CXX_FLAGS "${CMAKE_CXX_FLAGS} -DHAVE_NEONv8")
    endif(${CMAKE_SYSTEM_PROCESSOR} MATCHES "aarch64")
    if(${CMAKE_SYSTEM_PROCESSOR} MATCHES "arm")
      set(CMAKE_C_FLAGS "${CMAKE_C_FLAGS} -mfloat-abi=hard -mfpu=neon")
      set(CMAKE_CXX_FLAGS "${CMAKE_CXX_FLAGS} -mfloat-abi=hard -mfpu=neon")
    endif(${CMAKE_SYSTEM_PROCESSOR} MATCHES "arm")
  else(${CMAKE_SYSTEM_PROCESSOR} MATCHES "arm" OR ${CMAKE_SYSTEM_PROCESSOR} MATCHES "aarch" OR ${CMAKE_SYSTEM_PROCESSOR} MATCHES "aarch64")
    set(HAVE_NEON "False")
  endif(${CMAKE_SYSTEM_PROCESSOR} MATCHES "arm" OR ${CMAKE_SYSTEM_PROCESSOR} MATCHES "aarch" OR ${CMAKE_SYSTEM_PROCESSOR} MATCHES "aarch64")
  set(CMAKE_REQUIRED_FLAGS ${CMAKE_C_FLAGS})

  if(NOT HAVE_SSE AND NOT HAVE_NEON AND NOT DISABLE_SIMD)
    message(FATAL_ERROR "no SIMD instructions found")
  endif(NOT HAVE_SSE AND NOT HAVE_NEON AND NOT DISABLE_SIMD)

  if(NOT WIN32)
      ADD_C_COMPILER_FLAG_IF_AVAILABLE(-fvisibility=hidden HAVE_VISIBILITY_HIDDEN_C)
  endif(NOT WIN32)

  if (ENABLE_ASAN AND ENABLE_MSAN)
    message(FATAL_ERROR "ASAN and MSAN cannot be enabled at the same time.")
  endif (ENABLE_ASAN AND ENABLE_MSAN)

  if (ENABLE_ASAN)
    set(CMAKE_C_FLAGS "${CMAKE_C_FLAGS} -fsanitize=address -fno-omit-frame-pointer")
    set(CMAKE_CXX_FLAGS "${CMAKE_CXX_FLAGS} -fsanitize=address -fno-omit-frame-pointer")
  endif (ENABLE_ASAN)

  if (ENABLE_MSAN AND CMAKE_C_COMPILER_ID MATCHES "Clang")
    set(CMAKE_C_FLAGS "${CMAKE_C_FLAGS} -fsanitize=memory -fno-omit-frame-pointer -fPIE -pie")
    set(CMAKE_CXX_FLAGS "${CMAKE_CXX_FLAGS} -fsanitize=memory -fno-omit-frame-pointer -fPIE -pie")
  endif (ENABLE_MSAN AND CMAKE_C_COMPILER_ID MATCHES "Clang")

endif(CMAKE_C_COMPILER_ID MATCHES "GNU" OR CMAKE_C_COMPILER_ID MATCHES "Clang")

if(${CMAKE_SYSTEM_NAME} MATCHES "Darwin")
   # The following is needed for weak linking to work under OS X
   set(CMAKE_SHARED_LINKER_FLAGS "-undefined dynamic_lookup")
endif(${CMAKE_SYSTEM_NAME} MATCHES "Darwin")

<<<<<<< HEAD
if(ENABLE_SHMEMRF)
  set(CMAKE_C_FLAGS   "${CMAKE_C_FLAGS}   -DENABLE_SHMEMRF")
  set(CMAKE_CXX_FLAGS "${CMAKE_CXX_FLAGS} -DENABLE_SHMEMRF")
endif(ENABLE_SHMEMRF)
=======
# Add colored output when using the Ninja generator
if("Ninja" STREQUAL ${CMAKE_GENERATOR})
   set(CMAKE_C_FLAGS "${CMAKE_C_FLAGS} -fdiagnostics-color=always")
   set(CMAKE_CXX_FLAGS "${CMAKE_CXX_FLAGS} -fdiagnostics-color=always")
endif()
>>>>>>> 06afe74b

# Add -Werror to C/C++ flags for newer compilers
if(NOT CMAKE_CXX_COMPILER_VERSION VERSION_LESS 4.9 AND NOT CMAKE_CXX_COMPILER_ID MATCHES "Clang")
  set(CMAKE_C_FLAGS "${CMAKE_C_FLAGS} -Werror")
  set(CMAKE_CXX_FLAGS "${CMAKE_CXX_FLAGS} -Werror")
endif()

message(STATUS "CMAKE_C_FLAGS is ${CMAKE_C_FLAGS}")
message(STATUS "CMAKE_CXX_FLAGS is ${CMAKE_CXX_FLAGS}")


########################################################################
# clang-tidy check
########################################################################
if(ENABLE_TIDY)
  find_program(
          CLANG_TIDY_BIN
          NAMES "clang-tidy"
          DOC "Path to clang-tidy executable"
  )
  if(NOT CLANG_TIDY_BIN)
    message(STATUS "clang-tidy not found.")
  else()
    message(STATUS "clang-tidy found: ${CLANG_TIDY_BIN}")
    set(DO_CLANG_TIDY "${CLANG_TIDY_BIN}" "-checks=*,-clang-analyzer-alpha.*,-modernize-*,-cppcoreguidelines-pro-type-vararg,-cppcoreguidelines-pro-bounds-pointer-arithmetic,-cppcoreguidelines-pro-bounds-constant-array-index")
  endif()
endif(ENABLE_TIDY)

########################################################################
# Create uninstall targets
########################################################################
configure_file(
    "${CMAKE_CURRENT_SOURCE_DIR}/cmake_uninstall.cmake.in"
    "${CMAKE_CURRENT_BINARY_DIR}/cmake_uninstall.cmake"
    IMMEDIATE @ONLY)

add_custom_target(uninstall
    COMMAND ${CMAKE_COMMAND} -P ${CMAKE_CURRENT_BINARY_DIR}/cmake_uninstall.cmake)

########################################################################
# Add -fPIC property to all targets
########################################################################
set(CMAKE_POSITION_INDEPENDENT_CODE ON)

########################################################################
# Print summary
########################################################################
message(STATUS "Using install prefix: ${CMAKE_INSTALL_PREFIX}")
message(STATUS "Building for version: ${VERSION}")

########################################################################
# Add general includes and dependencies
########################################################################
include_directories(${PROJECT_BINARY_DIR}/lib/include)
include_directories(${PROJECT_SOURCE_DIR}/lib/include)

########################################################################
# Add headers to cmake project (useful for IDEs)
########################################################################
set(HEADERS_ALL "")
file(GLOB headers *)
foreach(_header ${headers})
    if(IS_DIRECTORY ${_header})
        file(GLOB_RECURSE tmp "${_header}/*.h")
        list(APPEND HEADERS_ALL ${tmp})
    endif(IS_DIRECTORY ${_header})
endforeach()
add_custom_target(add_srslte_headers SOURCES ${HEADERS_ALL})

########################################################################
# Add the subdirectories
########################################################################
add_subdirectory(lib)

if(RF_FOUND)
  if(ENABLE_SRSUE)
    message(STATUS "Building with srsUE")
    add_subdirectory(srsue)
  else(ENABLE_SRSUE)
    message(STATUS "srsUE build disabled")
  endif(ENABLE_SRSUE)

  if(ENABLE_SRSENB)
    message(STATUS "Building with srsENB")
    add_subdirectory(srsenb)
  else(ENABLE_SRSENB)
    message(STATUS "srsENB build disabled")
  endif(ENABLE_SRSENB)
else(RF_FOUND)
  message(STATUS "srsUE and srsENB builds disabled due to missing RF driver")
endif(RF_FOUND)

if(ENABLE_SRSEPC)
  message(STATUS "Building with srsEPC")
  add_subdirectory(srsepc)
else(ENABLE_SRSEPC)
  message(STATUS "srsEPC build disabled")
endif(ENABLE_SRSEPC)<|MERGE_RESOLUTION|>--- conflicted
+++ resolved
@@ -89,9 +89,8 @@
 
 option(FORCE_32BIT     "Add flags to force 32 bit compilation"    OFF)
 
-<<<<<<< HEAD
 option(ENABLE_SHMEMRF   "Enable shared memory rf test device"     ON)
-=======
+
 if(${CMAKE_SYSTEM_PROCESSOR} MATCHES "aarch64")
   set(GCC_ARCH armv8-a CACHE STRING "GCC compile for specific architecture.")
   message(STATUS "Detected aarch64 processor")
@@ -102,7 +101,6 @@
 if (ENABLE_5GNR)
   add_definitions(-DHAVE_5GNR)
 endif (ENABLE_5GNR)
->>>>>>> 06afe74b
 
 ########################################################################
 # Find dependencies
@@ -446,18 +444,16 @@
    set(CMAKE_SHARED_LINKER_FLAGS "-undefined dynamic_lookup")
 endif(${CMAKE_SYSTEM_NAME} MATCHES "Darwin")
 
-<<<<<<< HEAD
 if(ENABLE_SHMEMRF)
   set(CMAKE_C_FLAGS   "${CMAKE_C_FLAGS}   -DENABLE_SHMEMRF")
   set(CMAKE_CXX_FLAGS "${CMAKE_CXX_FLAGS} -DENABLE_SHMEMRF")
 endif(ENABLE_SHMEMRF)
-=======
+
 # Add colored output when using the Ninja generator
 if("Ninja" STREQUAL ${CMAKE_GENERATOR})
    set(CMAKE_C_FLAGS "${CMAKE_C_FLAGS} -fdiagnostics-color=always")
    set(CMAKE_CXX_FLAGS "${CMAKE_CXX_FLAGS} -fdiagnostics-color=always")
 endif()
->>>>>>> 06afe74b
 
 # Add -Werror to C/C++ flags for newer compilers
 if(NOT CMAKE_CXX_COMPILER_VERSION VERSION_LESS 4.9 AND NOT CMAKE_CXX_COMPILER_ID MATCHES "Clang")
