#
# Copyright 2013-2021 Software Radio Systems Limited
#
# This file is part of srsRAN
#
# srsRAN is free software: you can redistribute it and/or modify
# it under the terms of the GNU Affero General Public License as
# published by the Free Software Foundation, either version 3 of
# the License, or (at your option) any later version.
#
# srsRAN is distributed in the hope that it will be useful,
# but WITHOUT ANY WARRANTY; without even the implied warranty of
# MERCHANTABILITY or FITNESS FOR A PARTICULAR PURPOSE. See the
# GNU Affero General Public License for more details.
#
# A copy of the GNU Affero General Public License can be found in
# the LICENSE file in the top-level directory of this distribution
# and at http://www.gnu.org/licenses/.
#


########################################################################
# Prevent in-tree builds
########################################################################
if(${CMAKE_SOURCE_DIR} STREQUAL ${CMAKE_BINARY_DIR})
    message(FATAL_ERROR "Prevented in-tree build. This is bad practice.")
endif(${CMAKE_SOURCE_DIR} STREQUAL ${CMAKE_BINARY_DIR})


########################################################################
# Project setup
########################################################################
cmake_minimum_required(VERSION 2.6)
project( SRSRAN )
message( STATUS "CMAKE_SYSTEM: " ${CMAKE_SYSTEM} )
message( STATUS "CMAKE_SYSTEM_PROCESSOR: " ${CMAKE_SYSTEM_PROCESSOR} )
message( STATUS "CMAKE_CXX_COMPILER: " ${CMAKE_CXX_COMPILER} )

list(APPEND CMAKE_MODULE_PATH "${PROJECT_SOURCE_DIR}/cmake/modules")
include(SRSRANVersion) #sets version information
include(SRSRANPackage) #setup cpack

include(CTest)

configure_file(
    "${CMAKE_CURRENT_SOURCE_DIR}/CTestCustom.cmake.in"
    "${CMAKE_CURRENT_BINARY_DIR}/CTestCustom.cmake"
    IMMEDIATE @ONLY)

if(NOT CMAKE_BUILD_TYPE)
   set(CMAKE_BUILD_TYPE Release)
   message(STATUS "Build type not specified: defaulting to Release.")
endif(NOT CMAKE_BUILD_TYPE)
set(CMAKE_BUILD_TYPE ${CMAKE_BUILD_TYPE} CACHE STRING "")

# Generate CMake to include build information
configure_file(
  ${PROJECT_SOURCE_DIR}/cmake/modules/SRSRANbuildinfo.cmake.in
  ${CMAKE_BINARY_DIR}/SRSRANbuildinfo.cmake
)

########################################################################
# Options
########################################################################
option(ENABLE_SRSUE          "Build srsUE application"                  ON)
option(ENABLE_SRSENB         "Build srsENB application"                 ON)
option(ENABLE_SRSEPC         "Build srsEPC application"                 ON)
option(DISABLE_SIMD          "Disable SIMD instructions"                OFF)
option(AUTO_DETECT_ISA       "Autodetect supported ISA extensions"      ON)
                            
option(ENABLE_GUI            "Enable GUI (using srsGUI)"                ON)
option(ENABLE_UHD            "Enable UHD"                               ON)
option(ENABLE_BLADERF        "Enable BladeRF"                           ON)
option(ENABLE_SOAPYSDR       "Enable SoapySDR"                          ON)
option(ENABLE_ZEROMQ         "Enable ZeroMQ"                            ON)
option(ENABLE_HARDSIM        "Enable support for SIM cards"             ON)
                            
option(ENABLE_TTCN3          "Enable TTCN3 test binaries"               OFF)
option(ENABLE_ZMQ_TEST       "Enable ZMQ based E2E tests"               OFF)
                            
option(BUILD_STATIC          "Attempt to statically link external deps" OFF)
option(RPATH                 "Enable RPATH"                             OFF)
option(ENABLE_ASAN           "Enable gcc/clang address sanitizer"       OFF)
option(ENABLE_GCOV           "Enable gcc/clang address sanitizer"       OFF)
option(ENABLE_MSAN           "Enable clang memory sanitizer"            OFF)
option(ENABLE_TSAN           "Enable clang thread sanitizer"            OFF)
option(ENABLE_TIDY           "Enable clang tidy"                        OFF)
                            
option(USE_LTE_RATES         "Use standard LTE sampling rates"          OFF)
option(USE_MKL               "Use MKL instead of fftw"                  OFF)
                            
option(ENABLE_TIMEPROF       "Enable time profiling"                    ON)
                            
option(FORCE_32BIT           "Add flags to force 32 bit compilation"    OFF)

option(ENABLE_SRSLOG_TRACING "Enable event tracing using srslog"        OFF)
option(ASSERTS_ENABLED       "Enable srsRAN asserts"                    ON)
option(STOP_ON_WARNING       "Interrupt application on warning"         OFF)

# Users that want to try this feature need to make sure the lto plugin is
# loaded by bintools (ar, nm, ...). Older versions of bintools will not do
# it automatically so it is necessary to use the gcc wrappers of the compiler
# (gcc-ar, gcc-nm, ...).
<<<<<<< HEAD
option(BUILD_WITH_LTO  "Enable LTO (experimental)"                OFF)

option(ENABLE_SHMEMRF   "Enable shared memory rf test device"     ON)

=======
option(BUILD_WITH_LTO        "Enable LTO (experimental)"                OFF)
  
>>>>>>> d0c3a423
if(${CMAKE_SYSTEM_PROCESSOR} MATCHES "aarch64")
  set(GCC_ARCH armv8-a CACHE STRING "GCC compile for specific architecture.")
  message(STATUS "Detected aarch64 processor")
else(${CMAKE_SYSTEM_PROCESSOR} MATCHES "aarch64")
  set(GCC_ARCH native CACHE STRING "GCC compile for specific architecture.")
endif(${CMAKE_SYSTEM_PROCESSOR} MATCHES "aarch64")

# On RAM constrained (embedded) systems it may be useful to limit parallel compilation with, e.g. -DPARALLEL_COMPILE_JOBS=1
if (PARALLEL_COMPILE_JOBS)
  set(CMAKE_JOB_POOL_COMPILE compile_job_pool${CMAKE_CURRENT_SOURCE_DIR})
  string (REGEX REPLACE "[^a-zA-Z0-9]+" "_" CMAKE_JOB_POOL_COMPILE ${CMAKE_JOB_POOL_COMPILE})
  set_property(GLOBAL APPEND PROPERTY JOB_POOLS ${CMAKE_JOB_POOL_COMPILE}=${PARALLEL_COMPILE_JOBS})
  message(STATUS "${CMAKE_CURRENT_SOURCE_DIR}: Limiting compiler jobs to ${PARALLEL_COMPILE_JOBS}")
endif ()

if (ENABLE_SRSLOG_TRACING)
  add_definitions(-DENABLE_SRSLOG_EVENT_TRACE)
endif (ENABLE_SRSLOG_TRACING)

if (ASSERTS_ENABLED)
  add_definitions(-DASSERTS_ENABLED)
endif()

if (STOP_ON_WARNING)
  add_definitions(-DSTOP_ON_WARNING)
endif()

########################################################################
# Find dependencies
########################################################################

# Enable ccache if not already enabled
find_program(CCACHE_EXECUTABLE ccache)
mark_as_advanced(CCACHE_EXECUTABLE)
if(CCACHE_EXECUTABLE)
  foreach(LANG C CXX)
    if(NOT DEFINED CMAKE_${LANG}_COMPILER_LAUNCHER AND NOT CMAKE_${LANG}_COMPILER MATCHES ".*/ccache$")
      message(STATUS "Enabling ccache for ${LANG}")
      set(CMAKE_${LANG}_COMPILER_LAUNCHER ${CCACHE_EXECUTABLE} CACHE STRING "")
    endif()
  endforeach()
endif()

# Threads
find_package(Threads REQUIRED)

# FFT
if(USE_MKL)
  find_package(MKL REQUIRED)
  include_directories(${MKL_INCLUDE_DIRS})
  link_directories(${MKL_LIBRARY_DIRS})
  set(FFT_LIBRARIES "${MKL_STATIC_LIBRARIES}") # Static by default
else(USE_MKL)
  find_package(FFTW3F REQUIRED)
  if(FFTW3F_FOUND)
    include_directories(${FFTW3F_INCLUDE_DIRS})
    link_directories(${FFTW3F_LIBRARY_DIRS})
    if(BUILD_STATIC)
      set(FFT_LIBRARIES "${FFTW3F_STATIC_LIBRARIES}")
    else(BUILD_STATIC)
      set(FFT_LIBRARIES "${FFTW3F_LIBRARIES}")
    endif(BUILD_STATIC)
    message(STATUS "FFT_LIBRARIES: " ${FFT_LIBRARIES})
  endif(FFTW3F_FOUND)
endif(USE_MKL)

# Crypto
find_package(Polarssl)
if (POLARSSL_FOUND)
  set(SEC_INCLUDE_DIRS "${POLARSSL_INCLUDE_DIRS}")
  if(BUILD_STATIC)
    set(SEC_LIBRARIES    "${POLARSSL_STATIC_LIBRARIES}")
  else(BUILD_STATIC)
    set(SEC_LIBRARIES    "${POLARSSL_LIBRARIES}")
  endif(BUILD_STATIC)
  add_definitions(-DHAVE_POLARSSL)
else(POLARSSL_FOUND)
  find_package(MbedTLS REQUIRED)
  if (MBEDTLS_FOUND)
    set(SEC_INCLUDE_DIRS "${MBEDTLS_INCLUDE_DIRS}")
    if(BUILD_STATIC)
      set(SEC_LIBRARIES    "${MBEDTLS_STATIC_LIBRARIES}")
    else(BUILD_STATIC)
      set(SEC_LIBRARIES    "${MBEDTLS_LIBRARIES}")
    endif(BUILD_STATIC)
    add_definitions(-DHAVE_MBEDTLS)
  else(MBEDTLS_FOUND)
    message(FATAL_ERROR "Either PolarSSL or mbedTLS are required to build srsRAN")
  endif (MBEDTLS_FOUND)
endif(POLARSSL_FOUND)

# Hard-SIM support
if(ENABLE_HARDSIM)
  find_package(PCSCLite)
  if (PCSCLITE_FOUND)
    message(STATUS "Building with PCSC support.")
    add_definitions(-DHAVE_PCSC)
    set(HAVE_PCSC TRUE)
    include_directories(${PCSCLITE_INCLUDE_DIR})
    #link_directories(${PCSCLITE_LIBRARIES})
  endif (PCSCLITE_FOUND)
endif(ENABLE_HARDSIM)

# UHD
if(ENABLE_UHD)
  find_package(UHD)
  if(UHD_FOUND)
    include_directories(${UHD_INCLUDE_DIRS})
    link_directories(${UHD_LIBRARY_DIRS})
  endif(UHD_FOUND)
endif(ENABLE_UHD)

# BladeRF
if(ENABLE_BLADERF)
  find_package(bladeRF)
  if(BLADERF_FOUND)
    include_directories(${BLADERF_INCLUDE_DIRS})
    link_directories(${BLADERF_LIBRARY_DIRS})
  endif(BLADERF_FOUND)
endif(ENABLE_BLADERF)

# Soapy
if(ENABLE_SOAPYSDR)
  find_package(SoapySDR)
  if(SOAPYSDR_FOUND)
    include_directories(${SOAPYSDR_INCLUDE_DIRS})
    link_directories(${SOAPYSDR_LIBRARY_DIRS})
  endif(SOAPYSDR_FOUND)
endif(ENABLE_SOAPYSDR)

# ZeroMQ
if(ENABLE_ZEROMQ)
  find_package(ZeroMQ)
  if(ZEROMQ_FOUND)
    include_directories(${ZEROMQ_INCLUDE_DIRS})
    link_directories(${ZEROMQ_LIBRARY_DIRS})
  endif(ZEROMQ_FOUND)
endif(ENABLE_ZEROMQ)

# TimeProf
if(ENABLE_TIMEPROF)
    add_definitions(-DENABLE_TIMEPROF)
endif(ENABLE_TIMEPROF)

if(BLADERF_FOUND OR UHD_FOUND OR SOAPYSDR_FOUND OR ZEROMQ_FOUND OR ENABLE_SHMEMRF)
  set(RF_FOUND TRUE CACHE INTERNAL "RF frontend found")
else(BLADERF_FOUND OR UHD_FOUND OR SOAPYSDR_FOUND OR ZEROMQ_FOUND OR ENABLE_SHMEMRF)
  set(RF_FOUND FALSE CACHE INTERNAL "RF frontend found")
  add_definitions(-DDISABLE_RF)
endif(BLADERF_FOUND OR UHD_FOUND OR SOAPYSDR_FOUND OR ZEROMQ_FOUND OR ENABLE_SHMEMRF)

# Boost
if(BUILD_STATIC)
  set(Boost_USE_STATIC_LIBS ON)
endif(BUILD_STATIC)

set(BOOST_REQUIRED_COMPONENTS
  program_options
)
if(UNIX AND EXISTS "/usr/lib64")
  list(APPEND BOOST_LIBRARYDIR "/usr/lib64") #fedora 64-bit fix
endif(UNIX AND EXISTS "/usr/lib64")
set(Boost_ADDITIONAL_VERSIONS
    "1.35.0" "1.35" "1.36.0" "1.36" "1.37.0" "1.37" "1.38.0" "1.38" "1.39.0" "1.39"
    "1.40.0" "1.40" "1.41.0" "1.41" "1.42.0" "1.42" "1.43.0" "1.43" "1.44.0" "1.44"
    "1.45.0" "1.45" "1.46.0" "1.46" "1.47.0" "1.47" "1.48.0" "1.48" "1.49.0" "1.49"
    "1.50.0" "1.50" "1.51.0" "1.51" "1.52.0" "1.52" "1.53.0" "1.53" "1.54.0" "1.54"
    "1.55.0" "1.55" "1.56.0" "1.56" "1.57.0" "1.57" "1.58.0" "1.58" "1.59.0" "1.59"
    "1.60.0" "1.60" "1.61.0" "1.61" "1.62.0" "1.62" "1.63.0" "1.63" "1.64.0" "1.64"
    "1.65.0" "1.65" "1.66.0" "1.66" "1.67.0" "1.67" "1.68.0" "1.68" "1.69.0" "1.69"
)
find_package(Boost "1.35" COMPONENTS ${BOOST_REQUIRED_COMPONENTS})

if(Boost_FOUND)
  include_directories(${Boost_INCLUDE_DIRS})
  link_directories(${Boost_LIBRARY_DIRS})
else(Boost_FOUND)
  message(FATAL_ERROR "Boost required to build srsRAN")
endif (Boost_FOUND)

# srsGUI
if(ENABLE_GUI)
  find_package(SRSGUI)
  if(SRSGUI_FOUND)
    add_definitions(-DENABLE_GUI)
    include_directories(${SRSGUI_INCLUDE_DIRS})
    link_directories(${SRSGUI_LIBRARY_DIRS})
  endif(SRSGUI_FOUND)
endif(ENABLE_GUI)

if (ENABLE_TTCN3)
  find_package(RapidJSON REQUIRED)
  add_definitions(-DENABLE_TTCN3)
  include_directories(${RAPIDJSON_INCLUDE_DIRS})
  link_directories(${RAPIDJSON_LIBRARY_DIRS})
  message(STATUS "Building with TTCN3 binaries")
endif (ENABLE_TTCN3)

# Backward-cpp
find_package(Backward)
if(Backward_FOUND)
  if(BACKWARD_HAS_EXTERNAL_LIBRARIES)
    add_definitions(-DHAVE_BACKWARD)
    message(STATUS "Building with backward-cpp support")
  else (BACKWARD_HAS_EXTERNAL_LIBRARIES)
    message(STATUS "Backward-cpp found, but external libraries are missing.")
  endif()
endif()

########################################################################
# Install Dirs
########################################################################
if (NOT CMAKE_INSTALL_LIBDIR)
    include(GNUInstallDirs)
endif (NOT CMAKE_INSTALL_LIBDIR)

# Fall back to just "lib" if the item provided by GNUInstallDirs doesn't exist
if (NOT EXISTS "${CMAKE_INSTALL_PREFIX}/${CMAKE_INSTALL_LIBDIR}")
    message(STATUS "${CMAKE_INSTALL_PREFIX}/${CMAKE_INSTALL_LIBDIR} does not exist. Defaulting install location to ${CMAKE_INSTALL_PREFIX}/lib.")
    set(CMAKE_INSTALL_LIBDIR lib)
endif()

set(RUNTIME_DIR bin)
set(LIBRARY_DIR ${CMAKE_INSTALL_LIBDIR})
set(INCLUDE_DIR include)
set(DOC_DIR "share/doc/${CPACK_PACKAGE_NAME}")
set(DATA_DIR share/${CPACK_PACKAGE_NAME})

# Auto-generate config install helper and mark for installation
configure_file(
        ${PROJECT_SOURCE_DIR}/cmake/modules/SRSRAN_install_configs.sh.in
        ${CMAKE_BINARY_DIR}/srsran_install_configs.sh
)
install(PROGRAMS ${CMAKE_BINARY_DIR}/srsran_install_configs.sh DESTINATION ${RUNTIME_DIR})

# Disables the project to build when calling "make install"
set(CMAKE_SKIP_INSTALL_ALL_DEPENDENCY TRUE)

########################################################################
# Compiler specific setup
########################################################################
macro(ADD_CXX_COMPILER_FLAG_IF_AVAILABLE flag have)
    include(CheckCXXCompilerFlag)
    check_cxx_compiler_flag(${flag} ${have})
    if(${have})
        set(CMAKE_CXX_FLAGS "${CMAKE_CXX_FLAGS} ${flag}")
    endif(${have})
endmacro(ADD_CXX_COMPILER_FLAG_IF_AVAILABLE)

macro(ADD_C_COMPILER_FLAG_IF_AVAILABLE flag have)
    include(CheckCCompilerFlag)
    check_c_compiler_flag(${flag} ${have})
    if(${have})
        set(CMAKE_C_FLAGS "${CMAKE_C_FLAGS} ${flag}")
    endif(${have})
endmacro(ADD_C_COMPILER_FLAG_IF_AVAILABLE)

if(CMAKE_CXX_COMPILER_ID MATCHES "GNU" OR CMAKE_CXX_COMPILER_ID MATCHES "Clang")
  set(CMAKE_CXX_FLAGS "${CMAKE_CXX_FLAGS} -Wall -Wno-comment -Wno-reorder -Wno-unused-variable -Wtype-limits -std=c++11 -fno-strict-aliasing")

  ADD_C_COMPILER_FLAG_IF_AVAILABLE("-Wno-unused-but-set-variable" HAVE_WNO_UNUSED_BUT_SET_VARIABLE)
  ADD_CXX_COMPILER_FLAG_IF_AVAILABLE("-Wno-unused-but-set-variable" HAVE_WNO_UNUSED_BUT_SET_VARIABLE)

  if (AUTO_DETECT_ISA)
    find_package(SSE)
  endif (AUTO_DETECT_ISA)

  if (HAVE_AVX2)
    set(CMAKE_CXX_FLAGS "${CMAKE_CXX_FLAGS} -march=${GCC_ARCH} -mfpmath=sse -mavx2 -DLV_HAVE_AVX2 -DLV_HAVE_AVX -DLV_HAVE_SSE")
  else (HAVE_AVX2)
    if(HAVE_AVX)
      set(CMAKE_CXX_FLAGS "${CMAKE_CXX_FLAGS} -march=${GCC_ARCH} -mfpmath=sse -mavx -DLV_HAVE_AVX -DLV_HAVE_SSE")
    elseif(HAVE_SSE)
      set(CMAKE_CXX_FLAGS "${CMAKE_CXX_FLAGS} -march=${GCC_ARCH} -mfpmath=sse -msse4.1 -DLV_HAVE_SSE")
    endif(HAVE_AVX)
  endif (HAVE_AVX2)

  # Do not hide symbols in debug mode so backtraces can display function info.
  if(NOT ${CMAKE_BUILD_TYPE} STREQUAL "Debug")
    if(NOT WIN32)
      ADD_CXX_COMPILER_FLAG_IF_AVAILABLE(-fvisibility=hidden HAVE_VISIBILITY_HIDDEN_CXX)
    endif(NOT WIN32)
  endif(NOT ${CMAKE_BUILD_TYPE} STREQUAL "Debug")

  if(FORCE_32BIT)
    ADD_C_COMPILER_FLAG_IF_AVAILABLE("-m32" HAVE_WNO_UNUSED_BUT_SET_VARIABLE)
    ADD_CXX_COMPILER_FLAG_IF_AVAILABLE("-m32" HAVE_WNO_UNUSED_BUT_SET_VARIABLE)
    set(CMAKE_SHARED_LINKER_FLAGS "-m32")
  endif(FORCE_32BIT)

endif(CMAKE_CXX_COMPILER_ID MATCHES "GNU" OR CMAKE_CXX_COMPILER_ID MATCHES "Clang")

ADD_C_COMPILER_FLAG_IF_AVAILABLE("-Werror=incompatible-pointer-types" HAVE_ERROR_INCOMPATIBLE)

if(CMAKE_C_COMPILER_ID MATCHES "GNU" OR CMAKE_C_COMPILER_ID MATCHES "Clang")
  set(CMAKE_C_FLAGS "${CMAKE_C_FLAGS} -Wall -Wno-comment -Wno-write-strings -Wno-unused-result -Wformat -Wmissing-field-initializers -Wtype-limits -std=c99 -fno-strict-aliasing -D_GNU_SOURCE")

  if(${CMAKE_BUILD_TYPE} STREQUAL "Debug")
    set(CMAKE_C_FLAGS "${CMAKE_C_FLAGS} -ggdb -O0 -DDEBUG_MODE -DBUILD_TYPE_DEBUG")
    set(CMAKE_CXX_FLAGS "${CMAKE_CXX_FLAGS} -ggdb -O0 -DDEBUG_MODE -DBUILD_TYPE_DEBUG")
  else(${CMAKE_BUILD_TYPE} STREQUAL "Debug")
    if(${CMAKE_BUILD_TYPE} STREQUAL "RelWithDebInfo")
      set(CMAKE_C_FLAGS "${CMAKE_C_FLAGS} -ggdb -DBUILD_TYPE_RELWITHDEBINFO")
      set(CMAKE_CXX_FLAGS "${CMAKE_CXX_FLAGS} -ggdb -DBUILD_TYPE_RELWITHDEBINFO")
    else(${CMAKE_BUILD_TYPE} STREQUAL "RelWithDebInfo")
      set(CMAKE_C_FLAGS "${CMAKE_C_FLAGS} -O3 -fno-trapping-math -fno-math-errno -DBUILD_TYPE_RELEASE")
      set(CMAKE_CXX_FLAGS "${CMAKE_CXX_FLAGS} -O3 -fno-trapping-math -fno-math-errno -DBUILD_TYPE_RELEASE")
      if(BUILD_WITH_LTO)
        ADD_C_COMPILER_FLAG_IF_AVAILABLE(-flto HAVE_FLTO)
        ADD_CXX_COMPILER_FLAG_IF_AVAILABLE(-flto HAVE_FLTO)
      endif(BUILD_WITH_LTO)
    endif(${CMAKE_BUILD_TYPE} STREQUAL "RelWithDebInfo")
  endif(${CMAKE_BUILD_TYPE} STREQUAL "Debug")

  if (USE_LTE_RATES)
    message(STATUS "Using standard LTE sampling rates")
    set(CMAKE_C_FLAGS "${CMAKE_C_FLAGS} -DFORCE_STANDARD_RATE")
  endif (USE_LTE_RATES)

  if (AUTO_DETECT_ISA)
    find_package(SSE)
  endif (AUTO_DETECT_ISA)
  if (HAVE_AVX2)
    set(CMAKE_C_FLAGS "${CMAKE_C_FLAGS} -march=${GCC_ARCH} -mfpmath=sse -mavx2 -DLV_HAVE_AVX2 -DLV_HAVE_AVX -DLV_HAVE_SSE")
  else (HAVE_AVX2)
    if(HAVE_AVX)
      set(CMAKE_C_FLAGS "${CMAKE_C_FLAGS} -march=${GCC_ARCH} -mfpmath=sse -mavx -DLV_HAVE_AVX -DLV_HAVE_SSE")
    elseif(HAVE_SSE)
      set(CMAKE_C_FLAGS "${CMAKE_C_FLAGS} -march=${GCC_ARCH} -mfpmath=sse -msse4.1 -DLV_HAVE_SSE")
    endif(HAVE_AVX)
  endif (HAVE_AVX2)

  if (HAVE_FMA)
    set(CMAKE_C_FLAGS "${CMAKE_C_FLAGS} -mfma -DLV_HAVE_FMA")
  endif (HAVE_FMA)

  if (HAVE_AVX512)
    set(CMAKE_C_FLAGS "${CMAKE_C_FLAGS} -mavx512f -mavx512cd -mavx512bw -mavx512dq -DLV_HAVE_AVX512")
    set(CMAKE_CXX_FLAGS "${CMAKE_CXX_FLAGS} -mavx512f -mavx512cd -mavx512bw -mavx512dq -DLV_HAVE_AVX512")
  endif(HAVE_AVX512)

  if(NOT ${CMAKE_BUILD_TYPE} STREQUAL "Debug")
    if(HAVE_SSE)
      set(CMAKE_C_FLAGS "${CMAKE_C_FLAGS} -Ofast -funroll-loops")
    endif(HAVE_SSE)
  endif(NOT ${CMAKE_BUILD_TYPE} STREQUAL "Debug")

  if(${CMAKE_SYSTEM_PROCESSOR} MATCHES "arm" OR ${CMAKE_SYSTEM_PROCESSOR} MATCHES "aarch" OR ${CMAKE_SYSTEM_PROCESSOR} MATCHES "aarch64")
    set(CMAKE_C_FLAGS "${CMAKE_C_FLAGS} -DIS_ARM -DHAVE_NEON")
    set(CMAKE_CXX_FLAGS "${CMAKE_CXX_FLAGS} -DIS_ARM")
    message(STATUS "Detected ARM processor")
    set(HAVE_NEON "True")
    if(${CMAKE_SYSTEM_PROCESSOR} MATCHES "aarch64")
      set(HAVE_NEONv8 "True")
      set(CMAKE_C_FLAGS "${CMAKE_C_FLAGS} -DHAVE_NEONv8")
      set(CMAKE_CXX_FLAGS "${CMAKE_CXX_FLAGS} -DHAVE_NEONv8")
    endif(${CMAKE_SYSTEM_PROCESSOR} MATCHES "aarch64")
    if(${CMAKE_SYSTEM_PROCESSOR} MATCHES "arm")
      set(CMAKE_C_FLAGS "${CMAKE_C_FLAGS} -mfloat-abi=hard -mfpu=neon")
      set(CMAKE_CXX_FLAGS "${CMAKE_CXX_FLAGS} -mfloat-abi=hard -mfpu=neon")
    endif(${CMAKE_SYSTEM_PROCESSOR} MATCHES "arm")
  else(${CMAKE_SYSTEM_PROCESSOR} MATCHES "arm" OR ${CMAKE_SYSTEM_PROCESSOR} MATCHES "aarch" OR ${CMAKE_SYSTEM_PROCESSOR} MATCHES "aarch64")
    set(HAVE_NEON "False")
  endif(${CMAKE_SYSTEM_PROCESSOR} MATCHES "arm" OR ${CMAKE_SYSTEM_PROCESSOR} MATCHES "aarch" OR ${CMAKE_SYSTEM_PROCESSOR} MATCHES "aarch64")
  set(CMAKE_REQUIRED_FLAGS ${CMAKE_C_FLAGS})

  if(NOT HAVE_SSE AND NOT HAVE_NEON AND NOT DISABLE_SIMD)
    message(FATAL_ERROR "no SIMD instructions found")
  endif(NOT HAVE_SSE AND NOT HAVE_NEON AND NOT DISABLE_SIMD)

  # Do not hide symbols in debug mode so backtraces can display function info.
  if(NOT ${CMAKE_BUILD_TYPE} STREQUAL "Debug")
    if(NOT WIN32)
      ADD_C_COMPILER_FLAG_IF_AVAILABLE(-fvisibility=hidden HAVE_VISIBILITY_HIDDEN_C)
    endif(NOT WIN32)
  endif(NOT ${CMAKE_BUILD_TYPE} STREQUAL "Debug")

  if ((ENABLE_ASAN AND ENABLE_MSAN) OR (ENABLE_ASAN AND ENABLE_TSAN) OR (ENABLE_MSAN AND ENABLE_TSAN))
    message(FATAL_ERROR "ASAN, MSAN and TSAN cannot be enabled at the same time.")
  endif ()

  if (ENABLE_ASAN)
    set(CMAKE_C_FLAGS "${CMAKE_C_FLAGS} -fsanitize=address -fno-omit-frame-pointer")
    set(CMAKE_CXX_FLAGS "${CMAKE_CXX_FLAGS} -fsanitize=address -fno-omit-frame-pointer")
  endif (ENABLE_ASAN)

  if (ENABLE_TSAN)
    set(CMAKE_C_FLAGS "${CMAKE_C_FLAGS} -fsanitize=thread")
    set(CMAKE_CXX_FLAGS "${CMAKE_CXX_FLAGS} -fsanitize=thread")
  endif (ENABLE_TSAN)

  if (ENABLE_MSAN AND CMAKE_C_COMPILER_ID MATCHES "Clang")
    set(CMAKE_C_FLAGS "${CMAKE_C_FLAGS} -fsanitize=memory -fno-omit-frame-pointer -fPIE -pie")
    set(CMAKE_CXX_FLAGS "${CMAKE_CXX_FLAGS} -fsanitize=memory -fno-omit-frame-pointer -fPIE -pie")
  endif (ENABLE_MSAN AND CMAKE_C_COMPILER_ID MATCHES "Clang")

  if (ENABLE_GCOV)
    set(CMAKE_C_FLAGS "${CMAKE_C_FLAGS} -fprofile-arcs -ftest-coverage")
    set(CMAKE_CXX_FLAGS "${CMAKE_CXX_FLAGS} -fprofile-arcs -ftest-coverage")
  endif (ENABLE_GCOV)

endif(CMAKE_C_COMPILER_ID MATCHES "GNU" OR CMAKE_C_COMPILER_ID MATCHES "Clang")

if(${CMAKE_SYSTEM_NAME} MATCHES "Darwin")
   # The following is needed for weak linking to work under OS X
   set(CMAKE_SHARED_LINKER_FLAGS "-undefined dynamic_lookup")
endif(${CMAKE_SYSTEM_NAME} MATCHES "Darwin")

if(ENABLE_SHMEMRF)
  set(CMAKE_C_FLAGS   "${CMAKE_C_FLAGS}   -DENABLE_SHMEMRF")
  set(CMAKE_CXX_FLAGS "${CMAKE_CXX_FLAGS} -DENABLE_SHMEMRF")
endif(ENABLE_SHMEMRF)

# Add colored output when using the Ninja generator
if("Ninja" STREQUAL ${CMAKE_GENERATOR})
   set(CMAKE_C_FLAGS "${CMAKE_C_FLAGS} -fdiagnostics-color=always")
   set(CMAKE_CXX_FLAGS "${CMAKE_CXX_FLAGS} -fdiagnostics-color=always")
endif()

# Add -Werror to C/C++ flags for newer compilers
if(NOT CMAKE_CXX_COMPILER_VERSION VERSION_LESS 5.0)
  set(CMAKE_C_FLAGS "${CMAKE_C_FLAGS} -Werror")
  set(CMAKE_CXX_FLAGS "${CMAKE_CXX_FLAGS} -Werror")
endif()

if(CMAKE_C_COMPILER_ID MATCHES "GNU")
  # Increase inlining limit to allow gcc compilation on e.g. RPi2
  set(CMAKE_C_FLAGS "${CMAKE_C_FLAGS} --param large-function-growth=1600")
endif(CMAKE_C_COMPILER_ID MATCHES "GNU")

message(STATUS "CMAKE_C_FLAGS is ${CMAKE_C_FLAGS}")
message(STATUS "CMAKE_CXX_FLAGS is ${CMAKE_CXX_FLAGS}")


########################################################################
# clang-tidy check
########################################################################
if(ENABLE_TIDY)
  find_program(
          CLANG_TIDY_BIN
          NAMES "clang-tidy"
          DOC "Path to clang-tidy executable"
  )
  if(NOT CLANG_TIDY_BIN)
    message(STATUS "clang-tidy not found.")
  else()
    message(STATUS "clang-tidy found: ${CLANG_TIDY_BIN}")
    set(DO_CLANG_TIDY "${CLANG_TIDY_BIN}" "-checks=*,-clang-analyzer-alpha.*,-modernize-*,-cppcoreguidelines-pro-type-vararg,-cppcoreguidelines-pro-bounds-pointer-arithmetic,-cppcoreguidelines-pro-bounds-constant-array-index")
  endif()
endif(ENABLE_TIDY)

########################################################################
# Create uninstall targets
########################################################################
configure_file(
    "${CMAKE_CURRENT_SOURCE_DIR}/cmake_uninstall.cmake.in"
    "${CMAKE_CURRENT_BINARY_DIR}/cmake_uninstall.cmake"
    IMMEDIATE @ONLY)

add_custom_target(uninstall
    COMMAND ${CMAKE_COMMAND} -P ${CMAKE_CURRENT_BINARY_DIR}/cmake_uninstall.cmake)

########################################################################
# Create optional target to build osmo-gsm-tester trial
########################################################################
add_custom_target(trial
    COMMAND ${CMAKE_CURRENT_SOURCE_DIR}/build_trial.sh)

########################################################################
# Add -fPIC property to all targets
########################################################################
set(CMAKE_POSITION_INDEPENDENT_CODE ON)

########################################################################
# Print summary
########################################################################
message(STATUS "Using install prefix: ${CMAKE_INSTALL_PREFIX}")
message(STATUS "Building for version: ${VERSION}")

########################################################################
# Ctest function helpers
########################################################################

function(add_lte_test)
  add_test(${ARGN})
  set(TNAME ${ARGV0})
  if(${TNAME} STREQUAL NAME)
    set(TNAME ${ARGV1})
  endif()
  set_tests_properties(${TNAME} PROPERTIES LABELS "lte;${CTEST_LABELS}")
endfunction()

function(add_nr_test)
  add_test(${ARGN})
  set(TNAME ${ARGV0})
  if(${TNAME} STREQUAL NAME)
    set(TNAME ${ARGV1})
  endif()
  set_tests_properties(${TNAME} PROPERTIES LABELS "nr;${CTEST_LABELS}")
endfunction()

########################################################################
# Add general includes and dependencies
########################################################################
include_directories(${PROJECT_BINARY_DIR}/lib/include)
include_directories(${PROJECT_SOURCE_DIR}/lib/include)

########################################################################
# Add headers to cmake project (useful for IDEs)
########################################################################
set(HEADERS_ALL "")
file(GLOB headers *)
foreach(_header ${headers})
    if(IS_DIRECTORY ${_header})
        file(GLOB_RECURSE tmp "${_header}/*.h")
        list(APPEND HEADERS_ALL ${tmp})
    endif(IS_DIRECTORY ${_header})
endforeach()
add_custom_target(add_srsran_headers SOURCES ${HEADERS_ALL})

########################################################################
# Add the subdirectories
########################################################################
add_subdirectory(lib)

if(RF_FOUND)
  if(ENABLE_SRSUE)
    message(STATUS "Building with srsUE")
    add_subdirectory(srsue)
  else(ENABLE_SRSUE)
    message(STATUS "srsUE build disabled")
  endif(ENABLE_SRSUE)

  if(ENABLE_SRSENB)
    message(STATUS "Building with srsENB")
    add_subdirectory(srsenb)
  else(ENABLE_SRSENB)
    message(STATUS "srsENB build disabled")
  endif(ENABLE_SRSENB)
else(RF_FOUND)
  message(STATUS "srsUE and srsENB builds disabled due to missing RF driver")
endif(RF_FOUND)

if(ENABLE_SRSEPC)
  message(STATUS "Building with srsEPC")
  add_subdirectory(srsepc)
else(ENABLE_SRSEPC)
  message(STATUS "srsEPC build disabled")
endif(ENABLE_SRSEPC)

add_subdirectory(test)<|MERGE_RESOLUTION|>--- conflicted
+++ resolved
@@ -101,15 +101,10 @@
 # loaded by bintools (ar, nm, ...). Older versions of bintools will not do
 # it automatically so it is necessary to use the gcc wrappers of the compiler
 # (gcc-ar, gcc-nm, ...).
-<<<<<<< HEAD
-option(BUILD_WITH_LTO  "Enable LTO (experimental)"                OFF)
-
-option(ENABLE_SHMEMRF   "Enable shared memory rf test device"     ON)
-
-=======
 option(BUILD_WITH_LTO        "Enable LTO (experimental)"                OFF)
   
->>>>>>> d0c3a423
+option(ENABLE_SHMEMRF        "Enable shared memory rf test device"      ON)
+
 if(${CMAKE_SYSTEM_PROCESSOR} MATCHES "aarch64")
   set(GCC_ARCH armv8-a CACHE STRING "GCC compile for specific architecture.")
   message(STATUS "Detected aarch64 processor")
@@ -518,11 +513,6 @@
    set(CMAKE_SHARED_LINKER_FLAGS "-undefined dynamic_lookup")
 endif(${CMAKE_SYSTEM_NAME} MATCHES "Darwin")
 
-if(ENABLE_SHMEMRF)
-  set(CMAKE_C_FLAGS   "${CMAKE_C_FLAGS}   -DENABLE_SHMEMRF")
-  set(CMAKE_CXX_FLAGS "${CMAKE_CXX_FLAGS} -DENABLE_SHMEMRF")
-endif(ENABLE_SHMEMRF)
-
 # Add colored output when using the Ninja generator
 if("Ninja" STREQUAL ${CMAKE_GENERATOR})
    set(CMAKE_C_FLAGS "${CMAKE_C_FLAGS} -fdiagnostics-color=always")
@@ -539,6 +529,11 @@
   # Increase inlining limit to allow gcc compilation on e.g. RPi2
   set(CMAKE_C_FLAGS "${CMAKE_C_FLAGS} --param large-function-growth=1600")
 endif(CMAKE_C_COMPILER_ID MATCHES "GNU")
+
+if(ENABLE_SHMEMRF)
+  set(CMAKE_C_FLAGS   "${CMAKE_C_FLAGS}   -DENABLE_SHMEMRF")
+  set(CMAKE_CXX_FLAGS "${CMAKE_CXX_FLAGS} -DENABLE_SHMEMRF")
+endif(ENABLE_SHMEMRF)
 
 message(STATUS "CMAKE_C_FLAGS is ${CMAKE_C_FLAGS}")
 message(STATUS "CMAKE_CXX_FLAGS is ${CMAKE_CXX_FLAGS}")
