/**
 *
 * \section COPYRIGHT
 *
 * Copyright 2013-2015 The srsLTE Developers. See the
 * COPYRIGHT file at the top-level directory of this distribution.
 *
 * \section LICENSE
 *
 * This file is part of the srsLTE library.
 *
 * srsLTE is free software: you can redistribute it and/or modify
 * it under the terms of the GNU Affero General Public License as
 * published by the Free Software Foundation, either version 3 of
 * the License, or (at your option) any later version.
 *
 * srsLTE is distributed in the hope that it will be useful,
 * but WITHOUT ANY WARRANTY; without even the implied warranty of
 * MERCHANTABILITY or FITNESS FOR A PARTICULAR PURPOSE.  See the
 * GNU Affero General Public License for more details.
 *
 * A copy of the GNU Affero General Public License can be found in
 * the LICENSE file in the top-level directory of this distribution
 * and at http://www.gnu.org/licenses/.
 *
 */

#include <string.h>
#include "srsapps/ue/phy/phch_worker.h"
#include "srsapps/common/mac_interface.h"
#include "srsapps/common/phy_interface.h"

namespace srslte {
  namespace ue {

#define log_h phy->log_h

phch_worker::phch_worker() : tr_exec(10240)
{
  phy = NULL; 
  signal_buffer = NULL; 
  
  cell_initiated  = false; 
  pregen_enabled  = false; 
  rar_cqi_request = false; 
  trace_enabled   = false; 
  cfi = 0;
  
  reset_ul_params();
  
}

void phch_worker::set_common(phch_common* phy_)
{
  phy = phy_;   
}
    
bool phch_worker::init_cell(srslte_cell_t cell_)
{
  memcpy(&cell, &cell_, sizeof(srslte_cell_t));
  
  // ue_sync in phy.cc requires a buffer for 2 subframes 
  signal_buffer = (cf_t*) srslte_vec_malloc(2 * sizeof(cf_t) * SRSLTE_SF_LEN_PRB(cell.nof_prb));
  if (!signal_buffer) {
    Error("Allocating memory\n");
    return false; 
  }
      
  if (srslte_ue_dl_init(&ue_dl, cell)) {    
    Error("Initiating UE DL\n");
    return false; 
  }
  
  if (srslte_ue_ul_init(&ue_ul, cell)) {  
    Error("Initiating UE UL\n");
    return false; 
  }

  srslte_ue_ul_set_normalization(&ue_ul, false); 
  srslte_ue_ul_set_cfo_enable(&ue_ul, true);
  
  cell_initiated = true; 
  
  return true; 
}

void phch_worker::free_cell()
{
  if (cell_initiated) {
    if (signal_buffer) {
      free(signal_buffer);
    }
    srslte_ue_dl_free(&ue_dl);
    srslte_ue_ul_free(&ue_ul);
  }
}

cf_t* phch_worker::get_buffer()
{
  return signal_buffer; 
}

void phch_worker::set_tti(uint32_t tti_)
{
  tti = tti_; 
}

void phch_worker::set_cfo(float cfo_)
{
  cfo = cfo_;
}

void phch_worker::set_crnti(uint16_t rnti)
{
  srslte_ue_dl_set_rnti(&ue_dl, rnti);
  srslte_ue_ul_set_rnti(&ue_ul, rnti);
}

void phch_worker::work_imp()
{
  if (!cell_initiated) {
    return; 
  }
  
  Debug("TTI %d running\n", tti);

  tr_log_start();
  
  reset_uci();

  bool ul_grant_available = false; 
  bool dl_ack = false; 
  
  mac_interface_phy::mac_grant_t    dl_mac_grant;
  mac_interface_phy::tb_action_dl_t dl_action; 
  bzero(&dl_action, sizeof(mac_interface_phy::tb_action_dl_t));

  mac_interface_phy::mac_grant_t    ul_mac_grant;
  mac_interface_phy::tb_action_ul_t ul_action; 
  bzero(&ul_action, sizeof(mac_interface_phy::tb_action_ul_t));

  /* Do FFT and extract PDCCH LLR, or quit if no actions are required in this subframe */
  if (extract_fft_and_pdcch_llr()) {
    
    
    /***** Downlink Processing *******/
    
    /* PDCCH DL + PDSCH */
    if(decode_pdcch_dl(&dl_mac_grant)) {
      /* Send grant to MAC and get action for this TB */
      phy->mac->new_grant_dl(dl_mac_grant, &dl_action);
      
      /* Decode PDSCH if instructed to do so */
      dl_ack = dl_action.default_ack; 
      if (dl_action.decode_enabled) {
        dl_ack = decode_pdsch(&dl_action.phy_grant.dl, dl_action.payload_ptr, 
                              dl_action.softbuffer, dl_action.rv, dl_action.rnti);      
      }
      if (dl_action.generate_ack_callback && dl_action.decode_enabled) {
        phy->mac->tb_decoded(dl_ack, dl_mac_grant.rnti_type, dl_mac_grant.pid);
        dl_ack = dl_action.generate_ack_callback(dl_action.generate_ack_callback_arg);
        Info("Calling generate ACK callback returned=%d\n", dl_ack);
      }
      if (dl_action.generate_ack) {
        set_uci_ack(dl_ack);
      }
    }

    // Decode PHICH 
    bool ul_ack; 
    bool ul_ack_available = decode_phich(&ul_ack); 

    
    
    /***** Uplink Processing + Transmission *******/
    
    /* Generate UCI */
    set_uci_sr();    
    set_uci_cqi();
    
    
    /* Check if we have UL grant. ul_phy_grant will be overwritten by new grant */
    ul_grant_available = decode_pdcch_ul(&ul_mac_grant);   
    
    /* Send UL grant or HARQ information (from PHICH) to MAC */
    if (ul_grant_available         && ul_ack_available)  {    
      phy->mac->new_grant_ul_ack(ul_mac_grant, ul_ack, &ul_action);      
    } else if (ul_grant_available  && !ul_ack_available) {
      phy->mac->new_grant_ul(ul_mac_grant, &ul_action);
    } else if (!ul_grant_available && ul_ack_available)  {    
      phy->mac->harq_recv(tti, ul_ack, &ul_action);        
    }

    /* Set UL CFO before transmission */  
    srslte_ue_ul_set_cfo(&ue_ul, cfo);
  }
  
  /* Transmit PUSCH, PUCCH or SRS */
  bool tx_signal = false; 
  if (ul_action.tx_enabled) {
<<<<<<< HEAD
    encode_pusch(&ul_action.phy_grant.ul, ul_action.payload_ptr, ul_action.current_tx_nb, 
                 ul_action.softbuffer, ul_action.rv, ul_action.rnti);          
=======
    encode_pusch(&ul_action.phy_grant.ul, ul_action.payload_ptr, 
                 ul_action.current_tx_nb, ul_action.softbuffer, ul_action.rv, ul_action.rnti);          
>>>>>>> 3a213c30
    tx_signal = true; 
    if (ul_action.expect_ack) {
      phy->set_pending_ack(tti + 8, ue_ul.pusch_cfg.grant.n_prb_tilde[0], ul_action.phy_grant.ul.ncs_dmrs);
    }
  } else if (dl_action.generate_ack || uci_data.scheduling_request || uci_data.uci_cqi_len > 0) {
    encode_pucch();
    tx_signal = true; 
  } else if (srs_is_ready_to_send()) {
    encode_srs();
    tx_signal = true; 
  } 

  tr_log_end();
  
  phy->worker_end(tti, tx_signal, signal_buffer, SRSLTE_SF_LEN_PRB(cell.nof_prb), tx_time);
  
  if (dl_action.decode_enabled && !dl_action.generate_ack_callback) {
    phy->mac->tb_decoded(dl_ack, dl_mac_grant.rnti_type, dl_mac_grant.pid);
  }
}


bool phch_worker::extract_fft_and_pdcch_llr() {
  bool decode_pdcch = false; 
  if (phy->get_ul_rnti(tti) || phy->get_dl_rnti(tti) || phy->get_pending_rar(tti)) {
    decode_pdcch = true; 
  } 
  
  /* Without a grant, we might need to do fft processing if need to decode PHICH */
  if (phy->get_pending_ack(tti) || decode_pdcch) {
    if (srslte_ue_dl_decode_fft_estimate(&ue_dl, signal_buffer, tti%10, &cfi) < 0) {
      Error("Getting PDCCH FFT estimate\n");
      return false; 
    }        
  }
  
  if (decode_pdcch) { /* and not in DRX mode */ 
    if (srslte_pdcch_extract_llr(&ue_dl.pdcch, ue_dl.sf_symbols, ue_dl.ce, 0, tti%10, cfi)) {
      Error("Extracting PDCCH LLR\n");
      return false; 
    }
  }
  return (decode_pdcch || phy->get_pending_ack(tti));
}









/********************* Downlink processing functions ****************************/

bool phch_worker::decode_pdcch_dl(srslte::ue::mac_interface_phy::mac_grant_t* grant)
{
  dl_rnti = phy->get_dl_rnti(tti); 
  if (dl_rnti) {
    
    srslte_rnti_type_t type = phy->get_dl_rnti_type();

    srslte_dci_msg_t dci_msg; 
    srslte_ra_dl_dci_t dci_unpacked;

    if (srslte_ue_dl_find_dl_dci_type(&ue_dl, &dci_msg, cfi, tti%10, dl_rnti, type) != 1) {
      return false; 
    }
    
    if (srslte_dci_msg_to_dl_grant(&dci_msg, dl_rnti, cell.nof_prb, &dci_unpacked, &grant->phy_grant.dl)) {
      Error("Converting DCI message to DL grant\n");
      return false;   
    }

    /* Fill MAC grant structure */
    grant->ndi = dci_unpacked.ndi;
    grant->pid = dci_unpacked.harq_process;
    grant->n_bytes = grant->phy_grant.dl.mcs.tbs/8;
    grant->tti = tti; 
    grant->rv  = dci_unpacked.rv_idx;
    grant->rnti = dl_rnti; 
    grant->rnti_type = type; 
    
    last_dl_pdcch_ncce = srslte_ue_dl_get_ncce(&ue_dl);

    Info("PDCCH: DL DCI %s cce_index=%d, n_data_bits=%d\n", srslte_ra_dl_dci_string(&dci_unpacked), 
         ue_dl.last_n_cce, dci_msg.nof_bits);
    
    return true; 
  } else {
    return false; 
  }
}

bool phch_worker::decode_pdsch(srslte_ra_dl_grant_t *grant, uint8_t *payload, 
                               srslte_softbuffer_rx_t* softbuffer, uint32_t rv, uint16_t rnti)
{
  Debug("DL Buffer TTI %d: Decoding PDSCH\n", tti);

  /* Setup PDSCH configuration for this CFI, SFIDX and RVIDX */
  if (!srslte_ue_dl_cfg_grant(&ue_dl, grant, cfi, tti%10, rnti, rv)) {
    if (ue_dl.pdsch_cfg.grant.mcs.mod > 0 && ue_dl.pdsch_cfg.grant.mcs.tbs >= 0) {
      
      if (srslte_pdsch_decode_rnti(&ue_dl.pdsch, &ue_dl.pdsch_cfg, softbuffer, ue_dl.sf_symbols, 
                                    ue_dl.ce, 0, rnti, payload) == 0) 
      {
        Debug("TB decoded OK\n");
        return true; 
      } else {
        Debug("TB decoded KO\n");
        return false; 
      }
    } else {
      Warning("Received grant for TBS=0\n");
    }
  } else {
    Error("Error configuring DL grant\n"); 
  }
  return true; 
}

bool phch_worker::decode_phich(bool *ack)
{
  uint32_t I_lowest, n_dmrs; 
  if (phy->get_pending_ack(tti, &I_lowest, &n_dmrs)) {
    if (ack) {
      Debug("Decoding PHICH I_lowest=%d, n_dmrs=%d\n", I_lowest, n_dmrs);
      *ack = srslte_ue_dl_decode_phich(&ue_dl, tti%10, I_lowest, n_dmrs);     
    }
    phy->reset_pending_ack(tti);
    return true; 
  } else {
    return false; 
  }
}




/********************* Uplink processing functions ****************************/

bool phch_worker::decode_pdcch_ul(mac_interface_phy::mac_grant_t* grant)
{
  phy->reset_pending_ack(tti + 8); 

  srslte_dci_msg_t dci_msg; 
  srslte_ra_ul_dci_t dci_unpacked;
  srslte_dci_rar_grant_t rar_grant;
  srslte_rnti_type_t type = phy->get_ul_rnti_type();
  
  bool ret = false; 
  if (phy->get_pending_rar(tti, &rar_grant)) {
    Info("Pending RAR UL grant\n");
    if (srslte_dci_rar_to_ul_grant(&rar_grant, cell.nof_prb, pusch_hopping.hopping_offset, 
      &dci_unpacked, &grant->phy_grant.ul)) 
    {
      Error("Converting RAR message to UL grant\n");
      return false; 
    } 
    grant->rnti_type = SRSLTE_RNTI_TEMP;
    grant->is_from_rar = true; 
    Info("RAR grant found for TTI=%d\n", tti);
    rar_cqi_request = rar_grant.cqi_request;    
    ret = true;  
  } else {
    ul_rnti = phy->get_ul_rnti(tti);
    if (ul_rnti) {
      if (srslte_ue_dl_find_ul_dci(&ue_dl, &dci_msg, cfi, tti%10, ul_rnti) != 1) {
        return false; 
      }
      if (srslte_dci_msg_to_ul_grant(&dci_msg, cell.nof_prb, pusch_hopping.hopping_offset, 
        &dci_unpacked, &grant->phy_grant.ul)) 
      {
        Error("Converting DCI message to UL grant\n");
        return false;   
      }
      grant->rnti_type = type; 
      grant->is_from_rar = false; 
      ret = true; 
      Info("PDCCH: UL DCI Format0 cce_index=%d, n_data_bits=%d\n", ue_dl.last_n_cce, dci_msg.nof_bits);
    }
  }
  if (ret) {    
    grant->ndi = dci_unpacked.ndi;
    grant->pid = 0; // This is computed by MAC from TTI 
    grant->n_bytes = grant->phy_grant.ul.mcs.tbs/8;
    grant->tti = tti; 
    grant->rnti = ul_rnti; 
    
    if (SRSLTE_VERBOSE_ISINFO()) {
      srslte_ra_pusch_fprint(stdout, &dci_unpacked, cell.nof_prb);
    }
    
    return true;
  } else {
    return false; 
  }    
}

void phch_worker::reset_uci()
{
  bzero(&uci_data, sizeof(srslte_uci_data_t));
}

void phch_worker::set_uci_ack(bool ack)
{
  uci_data.uci_ack = ack?1:0;
  uci_data.uci_ack_len = 1; 
}

void phch_worker::set_uci_sr()
{
  uci_data.scheduling_request = false; 
  if (phy->sr_enabled) {
    // Get I_sr parameter
    if (srslte_ue_ul_sr_send_tti(I_sr, tti+4)) {
      Info("SR transmission at TTI=%d\n", tti+4);
      uci_data.scheduling_request = true; 
      phy->sr_last_tx_tti = tti+4; 
      phy->sr_enabled = false;
    }
  } 
}

void phch_worker::set_uci_cqi()
{
  if (cqi_cfg.configured || rar_cqi_request) {
    if (srslte_cqi_send(cqi_cfg.pmi_idx, tti+4)) {
      uci_data.uci_cqi_len = 4; 
      uint8_t cqi[4] = {1, 1, 1, 1}; 
      uci_data.uci_cqi = cqi;          
      rar_cqi_request = false; 
    }
  }
}

bool phch_worker::srs_is_ready_to_send() {
  if (srs_cfg.configured) {
    if (srslte_refsignal_srs_send_cs(srs_cfg.subframe_config, (tti+4)%10) == 1 && 
        srslte_refsignal_srs_send_ue(srs_cfg.I_srs, tti+4)              == 1)
    {
      return true; 
    }
  }
  return false; 
}

void phch_worker::set_tx_time(srslte_timestamp_t _tx_time)
{
  memcpy(&tx_time, &_tx_time, sizeof(srslte_timestamp_t));
}

void phch_worker::normalize() {
  srslte_vec_norm_cfc(signal_buffer, 0.8, signal_buffer, SRSLTE_SF_LEN_PRB(cell.nof_prb));  
}

void phch_worker::encode_pusch(srslte_ra_ul_grant_t *grant, uint8_t *payload, uint32_t current_tx_nb, 
                               srslte_softbuffer_tx_t* softbuffer, uint32_t rv, uint16_t rnti)
{
  
  if (srslte_ue_ul_cfg_grant(&ue_ul, grant, tti+4, rv, current_tx_nb)) {
    Error("Configuring UL grant\n");
  }
    
  if (srslte_ue_ul_pusch_encode_rnti_softbuffer(&ue_ul, 
                                                payload, uci_data, 
                                                softbuffer,
                                                rnti, 
                                                signal_buffer)) 
  {
    Error("Encoding PUSCH\n");
  }
    
  Info("PUSCH: TTI=%d, CFO= %.1f KHz TBS=%d, mod=%s, rb_start=%d n_prb=%d, ack=%s, sr=%s, rnti=%d, shortened=%s\n", 
        tti+4, cfo*15e3, grant->mcs.tbs, srslte_mod_string(grant->mcs.mod),
        grant->n_prb[0], grant->L_prb,  
        uci_data.uci_ack_len>0?(uci_data.uci_ack?"1":"0"):"no",uci_data.scheduling_request?"yes":"no", 
        rnti, ue_ul.pusch.shortened?"yes":"no");

  normalize();
  
  /*
  char filename[128];
  sprintf(filename, "pusch%d",tti+4);
  srslte_vec_save_file(filename, signal_buffer, SRSLTE_SF_LEN_PRB(cell.nof_prb)*sizeof(cf_t));
  */
}

void phch_worker::encode_pucch()
{

  if (uci_data.scheduling_request || uci_data.uci_ack_len > 0) 
  {
    if (srslte_ue_ul_pucch_encode(&ue_ul, uci_data, last_dl_pdcch_ncce, tti+4, signal_buffer)) {
      Error("Encoding PUCCH\n");
    }

    Info("PUCCH: TTI=%d, CFO= %.1f KHz n_cce=%d, ack=%s, sr=%s, shortened=%s\n", tti+4, cfo*15e3, last_dl_pdcch_ncce, 
      uci_data.uci_ack_len>0?(uci_data.uci_ack?"1":"0"):"no",uci_data.scheduling_request?"yes":"no", 
      ue_ul.pucch.shortened?"yes":"no");        
  }   
  
  if (uci_data.scheduling_request) {
    phy->sr_enabled = false; 
  }
  normalize();
}

void phch_worker::encode_srs()
{
  if (srslte_ue_ul_srs_encode(&ue_ul, tti+4, signal_buffer)) 
  {
    Error("Encoding SRS\n");
  }
    
  Info("SRS: TTI=%d, CFO= %.1f KHz \n", tti+4, cfo*15e3);
  
  normalize();
}

void phch_worker::enable_pregen_signals(bool enabled)
{
  pregen_enabled = enabled; 
}

void phch_worker::reset_ul_params() 
{
  bzero(&dmrs_cfg, sizeof(srslte_refsignal_dmrs_pusch_cfg_t));    
  bzero(&pusch_hopping, sizeof(srslte_pusch_hopping_cfg_t));
  bzero(&uci_cfg, sizeof(srslte_uci_cfg_t));
  bzero(&pucch_cfg, sizeof(srslte_pucch_cfg_t));
  bzero(&pucch_sched, sizeof(srslte_pucch_sched_t));
  bzero(&srs_cfg, sizeof(srslte_refsignal_srs_cfg_t));
  bzero(&cqi_cfg, sizeof(srslte_cqi_cfg_t));
  I_sr = 0; 
}

void phch_worker::set_ul_params()
{

  /* PUSCH DMRS signal configuration */
  bzero(&dmrs_cfg, sizeof(srslte_refsignal_dmrs_pusch_cfg_t));    
  dmrs_cfg.group_hopping_en    = (bool)     phy->params_db->get_param(phy_interface_params::DMRS_GROUP_HOPPING_EN);
  dmrs_cfg.sequence_hopping_en = (bool)     phy->params_db->get_param(phy_interface_params::DMRS_SEQUENCE_HOPPING_EN);
  dmrs_cfg.cyclic_shift        = (uint32_t) phy->params_db->get_param(phy_interface_params::PUSCH_RS_CYCLIC_SHIFT);
  dmrs_cfg.delta_ss            = (uint32_t) phy->params_db->get_param(phy_interface_params::PUSCH_RS_GROUP_ASSIGNMENT);
  
  /* PUSCH Hopping configuration */
  bzero(&pusch_hopping, sizeof(srslte_pusch_hopping_cfg_t));
  pusch_hopping.n_sb           = (uint32_t) phy->params_db->get_param(phy_interface_params::PUSCH_HOPPING_N_SB);
  pusch_hopping.hop_mode       = (uint32_t) phy->params_db->get_param(phy_interface_params::PUSCH_HOPPING_INTRA_SF) ? 
                                  pusch_hopping.SRSLTE_PUSCH_HOP_MODE_INTRA_SF : 
                                  pusch_hopping.SRSLTE_PUSCH_HOP_MODE_INTER_SF; 
  pusch_hopping.hopping_offset = (uint32_t) phy->params_db->get_param(phy_interface_params::PUSCH_HOPPING_OFFSET);

  /* PUSCH UCI configuration */
  bzero(&uci_cfg, sizeof(srslte_uci_cfg_t));
  uci_cfg.I_offset_ack         = (uint32_t) phy->params_db->get_param(phy_interface_params::UCI_I_OFFSET_ACK);
  uci_cfg.I_offset_cqi         = (uint32_t) phy->params_db->get_param(phy_interface_params::UCI_I_OFFSET_CQI);
  uci_cfg.I_offset_ri          = (uint32_t) phy->params_db->get_param(phy_interface_params::UCI_I_OFFSET_RI);
  
  /* PUCCH configuration */  
  bzero(&pucch_cfg, sizeof(srslte_pucch_cfg_t));
  pucch_cfg.delta_pucch_shift  = (uint32_t) phy->params_db->get_param(phy_interface_params::PUCCH_DELTA_SHIFT);
  pucch_cfg.N_cs               = (uint32_t) phy->params_db->get_param(phy_interface_params::PUCCH_CYCLIC_SHIFT);
  pucch_cfg.n_rb_2             = (uint32_t) phy->params_db->get_param(phy_interface_params::PUCCH_N_RB_2);
  pucch_cfg.srs_configured     = (bool)     phy->params_db->get_param(phy_interface_params::SRS_IS_CONFIGURED)?true:false;
  pucch_cfg.srs_cs_subf_cfg    = (uint32_t) phy->params_db->get_param(phy_interface_params::SRS_CS_SFCFG);
  pucch_cfg.srs_simul_ack      = (bool)     phy->params_db->get_param(phy_interface_params::SRS_CS_ACKNACKSIMUL)?true:false;
  
  /* PUCCH Scheduling configuration */
  bzero(&pucch_sched, sizeof(srslte_pucch_sched_t));
  pucch_sched.n_pucch_1[0]     = (uint32_t) phy->params_db->get_param(phy_interface_params::PUCCH_N_PUCCH_1_0);
  pucch_sched.n_pucch_1[1]     = (uint32_t) phy->params_db->get_param(phy_interface_params::PUCCH_N_PUCCH_1_1);
  pucch_sched.n_pucch_1[2]     = (uint32_t) phy->params_db->get_param(phy_interface_params::PUCCH_N_PUCCH_1_2);
  pucch_sched.n_pucch_1[3]     = (uint32_t) phy->params_db->get_param(phy_interface_params::PUCCH_N_PUCCH_1_3);
  pucch_sched.N_pucch_1        = (uint32_t) phy->params_db->get_param(phy_interface_params::PUCCH_N_PUCCH_1);
  pucch_sched.n_pucch_2        = (uint32_t) phy->params_db->get_param(phy_interface_params::PUCCH_N_PUCCH_2);
  pucch_sched.n_pucch_sr       = (uint32_t) phy->params_db->get_param(phy_interface_params::PUCCH_N_PUCCH_SR);

  /* SRS Configuration */
  bzero(&srs_cfg, sizeof(srslte_refsignal_srs_cfg_t));
  srs_cfg.configured           = (bool)     phy->params_db->get_param(phy_interface_params::SRS_IS_CONFIGURED)?true:false;
  srs_cfg.subframe_config      = (uint32_t) phy->params_db->get_param(phy_interface_params::SRS_CS_SFCFG);
  srs_cfg.bw_cfg               = (uint32_t) phy->params_db->get_param(phy_interface_params::SRS_CS_BWCFG);
  srs_cfg.I_srs                = (uint32_t) phy->params_db->get_param(phy_interface_params::SRS_UE_CONFIGINDEX);
  srs_cfg.B                    = (uint32_t) phy->params_db->get_param(phy_interface_params::SRS_UE_BW);
  srs_cfg.b_hop                = (uint32_t) phy->params_db->get_param(phy_interface_params::SRS_UE_HOP);
  srs_cfg.n_rrc                = (uint32_t) phy->params_db->get_param(phy_interface_params::SRS_UE_NRRC);
  srs_cfg.k_tc                 = (uint32_t) phy->params_db->get_param(phy_interface_params::SRS_UE_TXCOMB);
  srs_cfg.n_srs                = (uint32_t) phy->params_db->get_param(phy_interface_params::SRS_UE_CYCLICSHIFT);

  srslte_ue_ul_set_cfg(&ue_ul, &dmrs_cfg, &srs_cfg, &pucch_cfg, &pucch_sched, &uci_cfg, &pusch_hopping);

  /* CQI configuration */
  bzero(&cqi_cfg, sizeof(srslte_cqi_cfg_t));
  cqi_cfg.configured           = (bool)     phy->params_db->get_param(phy_interface_params::CQI_PERIODIC_CONFIGURED)?true:false;
  cqi_cfg.pmi_idx              = (uint32_t) phy->params_db->get_param(phy_interface_params::CQI_PERIODIC_PMI_IDX); 
  
  /* SR configuration */
  I_sr                         = (uint32_t) phy->params_db->get_param(phy_interface_params::SR_CONFIG_INDEX);
  
  if (pregen_enabled) { 
    printf("Pre-generating UL signals\n");
    srslte_ue_ul_pregen_signals(&ue_ul);
  }
  
}

/********** Execution time trace function ************/

void phch_worker::start_trace() {
  trace_enabled = true; 
}

void phch_worker::write_trace(std::string filename) {
  tr_exec.writeToBinary(filename + ".exec");
}

void phch_worker::tr_log_start()
{
  if (trace_enabled) {
    gettimeofday(&tr_time[1], NULL);
  }
}

void phch_worker::tr_log_end()
{
  if (trace_enabled) {
    gettimeofday(&tr_time[2], NULL);
    get_time_interval(tr_time);
    tr_exec.push(tti, tr_time[0].tv_usec);
  }
}


  }
}<|MERGE_RESOLUTION|>--- conflicted
+++ resolved
@@ -198,13 +198,8 @@
   /* Transmit PUSCH, PUCCH or SRS */
   bool tx_signal = false; 
   if (ul_action.tx_enabled) {
-<<<<<<< HEAD
     encode_pusch(&ul_action.phy_grant.ul, ul_action.payload_ptr, ul_action.current_tx_nb, 
                  ul_action.softbuffer, ul_action.rv, ul_action.rnti);          
-=======
-    encode_pusch(&ul_action.phy_grant.ul, ul_action.payload_ptr, 
-                 ul_action.current_tx_nb, ul_action.softbuffer, ul_action.rv, ul_action.rnti);          
->>>>>>> 3a213c30
     tx_signal = true; 
     if (ul_action.expect_ack) {
       phy->set_pending_ack(tti + 8, ue_ul.pusch_cfg.grant.n_prb_tilde[0], ul_action.phy_grant.ul.ncs_dmrs);
