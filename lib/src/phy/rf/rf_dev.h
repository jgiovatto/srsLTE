--- conflicted
+++ resolved
@@ -226,7 +226,6 @@
 #endif
 
 #ifdef ENABLE_DUMMY_DEV
-<<<<<<< HEAD
 
 #include "rf_dummy_imp.h"
 static rf_dev_t dev_dummy = {
@@ -292,19 +291,6 @@
   .srslte_rf_send_timed              = rf_shmem_send_timed,
   .srslte_rf_send_timed_multi        = rf_shmem_send_timed_multi
 };                        
-=======
-int dummy_rcv()
-{
-  usleep(100000);
-  return 1;
-}
-void dummy_fnc() {}
-
-static rf_dev_t dev_dummy = {"dummy",   dummy_fnc, dummy_fnc, dummy_fnc, dummy_fnc, dummy_fnc, dummy_fnc, dummy_fnc,
-                             dummy_fnc, dummy_fnc, dummy_fnc, dummy_fnc, dummy_fnc, dummy_fnc, dummy_fnc, dummy_fnc,
-                             dummy_fnc, dummy_fnc, dummy_fnc, dummy_fnc, dummy_fnc, dummy_fnc, dummy_fnc, dummy_rcv,
-                             dummy_fnc, dummy_fnc, dummy_fnc, dummy_fnc, dummy_fnc};
->>>>>>> fd5cde52
 #endif
 
 static rf_dev_t *available_devices[] = {
