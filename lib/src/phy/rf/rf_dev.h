/*
 * Copyright 2013-2019 Software Radio Systems Limited
 *
 * This file is part of srsLTE.
 *
 * srsLTE is free software: you can redistribute it and/or modify
 * it under the terms of the GNU Affero General Public License as
 * published by the Free Software Foundation, either version 3 of
 * the License, or (at your option) any later version.
 *
 * srsLTE is distributed in the hope that it will be useful,
 * but WITHOUT ANY WARRANTY; without even the implied warranty of
 * MERCHANTABILITY or FITNESS FOR A PARTICULAR PURPOSE.  See the
 * GNU Affero General Public License for more details.
 *
 * A copy of the GNU Affero General Public License can be found in
 * the LICENSE file in the top-level directory of this distribution
 * and at http://www.gnu.org/licenses/.
 *
 */

/* RF frontend API */
typedef struct {
  const char *name;
  char*  (*srslte_rf_devname) (void *h);
  bool   (*srslte_rf_rx_wait_lo_locked) (void *h);
  int    (*srslte_rf_start_rx_stream)(void *h, bool now);
  int    (*srslte_rf_stop_rx_stream)(void *h);
  void   (*srslte_rf_flush_buffer)(void *h);
  bool   (*srslte_rf_has_rssi)(void *h);
  float  (*srslte_rf_get_rssi)(void *h);
  void   (*srslte_rf_suppress_stdout)(void *h);
  void   (*srslte_rf_register_error_handler)(void *h, srslte_rf_error_handler_t error_handler);
  int    (*srslte_rf_open)(char *args, void **h);
  int    (*srslte_rf_open_multi)(char *args, void **h, uint32_t nof_channels);
  int    (*srslte_rf_close)(void *h);
  void   (*srslte_rf_set_master_clock_rate)(void *h, double rate);
  bool   (*srslte_rf_is_master_clock_dynamic)(void *h);
  double (*srslte_rf_set_rx_srate)(void *h, double freq);
  double (*srslte_rf_set_rx_gain)(void *h, double gain);
  double (*srslte_rf_set_tx_gain)(void *h, double gain);
  double (*srslte_rf_get_rx_gain)(void *h);
  double (*srslte_rf_get_tx_gain)(void *h);
  srslte_rf_info_t *(*srslte_rf_get_info)(void *h);
  double (*srslte_rf_set_rx_freq)(void* h, uint32_t ch, double freq);
  double (*srslte_rf_set_tx_srate)(void *h, double freq);
  double (*srslte_rf_set_tx_freq)(void* h, uint32_t ch, double freq);
  void (*srslte_rf_get_time)(void* h, time_t* secs, double* frac_secs);
  void (*srslte_rf_sync_pps)(void* h);
  int    (*srslte_rf_recv_with_time)(void *h, void *data, uint32_t nsamples, 
                           bool blocking, time_t *secs,double *frac_secs);
  int    (*srslte_rf_recv_with_time_multi)(void *h, void **data, uint32_t nsamples, 
                           bool blocking, time_t *secs,double *frac_secs);
  int    (*srslte_rf_send_timed)(void *h, void *data, int nsamples,
                     time_t secs, double frac_secs, bool has_time_spec,
                     bool blocking, bool is_start_of_burst, bool is_end_of_burst);
  int    (*srslte_rf_send_timed_multi)(void *h, void *data[4], int nsamples,
                     time_t secs, double frac_secs, bool has_time_spec,
                     bool blocking, bool is_start_of_burst, bool is_end_of_burst);
} rf_dev_t; 

/* Define implementation for UHD */
#ifdef ENABLE_UHD

#include "rf_uhd_imp.h"

static rf_dev_t dev_uhd = {"UHD",
                           rf_uhd_devname,
                           rf_uhd_rx_wait_lo_locked,
                           rf_uhd_start_rx_stream,
                           rf_uhd_stop_rx_stream,
                           rf_uhd_flush_buffer,
                           rf_uhd_has_rssi,
                           rf_uhd_get_rssi,
                           rf_uhd_suppress_stdout,
                           rf_uhd_register_error_handler,
                           rf_uhd_open,
                           .srslte_rf_open_multi = rf_uhd_open_multi,
                           rf_uhd_close,
                           rf_uhd_set_master_clock_rate,
                           rf_uhd_is_master_clock_dynamic,
                           rf_uhd_set_rx_srate,
                           rf_uhd_set_rx_gain,
                           rf_uhd_set_tx_gain,
                           rf_uhd_get_rx_gain,
                           rf_uhd_get_tx_gain,
                           rf_uhd_get_info,
                           rf_uhd_set_rx_freq,
                           rf_uhd_set_tx_srate,
                           rf_uhd_set_tx_freq,
                           rf_uhd_get_time,
                           rf_uhd_sync_pps,
                           rf_uhd_recv_with_time,
                           rf_uhd_recv_with_time_multi,
                           rf_uhd_send_timed,
                           .srslte_rf_send_timed_multi = rf_uhd_send_timed_multi};
#endif

/* Define implementation for bladeRF */
#ifdef ENABLE_BLADERF

#include "rf_blade_imp.h"

static rf_dev_t dev_blade = {"bladeRF",
                             rf_blade_devname,
                             rf_blade_rx_wait_lo_locked,
                             rf_blade_start_rx_stream,
                             rf_blade_stop_rx_stream,
                             rf_blade_flush_buffer,
                             rf_blade_has_rssi,
                             rf_blade_get_rssi,
                             rf_blade_suppress_stdout,
                             rf_blade_register_error_handler,
                             rf_blade_open,
                             .srslte_rf_open_multi = rf_blade_open_multi,
                             rf_blade_close,
                             rf_blade_set_master_clock_rate,
                             rf_blade_is_master_clock_dynamic,
                             rf_blade_set_rx_srate,
                             rf_blade_set_rx_gain,
                             rf_blade_set_tx_gain,
                             rf_blade_get_rx_gain,
                             rf_blade_get_tx_gain,
                             rf_blade_get_info,
                             rf_blade_set_rx_freq,
                             rf_blade_set_tx_srate,
                             rf_blade_set_tx_freq,
                             rf_blade_get_time,
                             NULL,
                             rf_blade_recv_with_time,
                             rf_blade_recv_with_time_multi,
                             rf_blade_send_timed,
                             .srslte_rf_send_timed_multi = rf_blade_send_timed_multi};
#endif

#ifdef ENABLE_SOAPYSDR

#include "rf_soapy_imp.h"

static rf_dev_t dev_soapy = {"soapy",
                             rf_soapy_devname,
                             rf_soapy_rx_wait_lo_locked,
                             rf_soapy_start_rx_stream,
                             rf_soapy_stop_rx_stream,
                             rf_soapy_flush_buffer,
                             rf_soapy_has_rssi,
                             rf_soapy_get_rssi,
                             rf_soapy_suppress_stdout,
                             rf_soapy_register_error_handler,
                             rf_soapy_open,
                             rf_soapy_open_multi,
                             rf_soapy_close,
                             rf_soapy_set_master_clock_rate,
                             rf_soapy_is_master_clock_dynamic,
                             rf_soapy_set_rx_srate,
                             rf_soapy_set_rx_gain,
                             rf_soapy_set_tx_gain,
                             rf_soapy_get_rx_gain,
                             rf_soapy_get_tx_gain,
                             rf_soapy_get_info,
                             rf_soapy_set_rx_freq,
                             rf_soapy_set_tx_srate,
                             rf_soapy_set_tx_freq,
                             rf_soapy_get_time,
                             NULL,
                             rf_soapy_recv_with_time,
                             rf_soapy_recv_with_time_multi,
                             rf_soapy_send_timed,
                             .srslte_rf_send_timed_multi = rf_soapy_send_timed_multi};

#endif

<<<<<<< HEAD
#define ENABLE_DUMMY_DEV
=======
/* Define implementation for UHD */
#ifdef ENABLE_ZEROMQ

#include "rf_zmq_imp.h"

static rf_dev_t dev_zmq = {"zmq",
                           rf_zmq_devname,
                           rf_zmq_rx_wait_lo_locked,
                           rf_zmq_start_rx_stream,
                           rf_zmq_stop_rx_stream,
                           rf_zmq_flush_buffer,
                           rf_zmq_has_rssi,
                           rf_zmq_get_rssi,
                           rf_zmq_suppress_stdout,
                           rf_zmq_register_error_handler,
                           rf_zmq_open,
                           .srslte_rf_open_multi = rf_zmq_open_multi,
                           rf_zmq_close,
                           rf_zmq_set_master_clock_rate,
                           rf_zmq_is_master_clock_dynamic,
                           rf_zmq_set_rx_srate,
                           rf_zmq_set_rx_gain,
                           rf_zmq_set_tx_gain,
                           rf_zmq_get_rx_gain,
                           rf_zmq_get_tx_gain,
                           rf_zmq_get_info,
                           rf_zmq_set_rx_freq,
                           rf_zmq_set_tx_srate,
                           rf_zmq_set_tx_freq,
                           rf_zmq_get_time,
                           NULL,
                           rf_zmq_recv_with_time,
                           rf_zmq_recv_with_time_multi,
                           rf_zmq_send_timed,
                           .srslte_rf_send_timed_multi = rf_zmq_send_timed_multi};
#endif

//#define ENABLE_DUMMY_DEV
>>>>>>> bcc2e290

#ifdef ENABLE_DUMMY_DEV

#include "rf_dummy_imp.h"
static rf_dev_t dev_dummy = {
  .name                              = "dummyrf", 
  .srslte_rf_devname                 = rf_dummy_devname,
  .srslte_rf_rx_wait_lo_locked       = rf_dummy_rx_wait_lo_locked,
  .srslte_rf_start_rx_stream         = rf_dummy_start_rx_stream,
  .srslte_rf_stop_rx_stream          = rf_dummy_stop_rx_stream,
  .srslte_rf_flush_buffer            = rf_dummy_flush_buffer,
  .srslte_rf_has_rssi                = rf_dummy_has_rssi,
  .srslte_rf_get_rssi                = rf_dummy_get_rssi,
  .srslte_rf_suppress_stdout         = rf_dummy_suppress_stdout,
  .srslte_rf_register_error_handler  = rf_dummy_register_error_handler,
  .srslte_rf_open                    = rf_dummy_open,
  .srslte_rf_open_multi              = rf_dummy_open_multi,
  .srslte_rf_close                   = rf_dummy_close,
  .srslte_rf_set_master_clock_rate   = rf_dummy_set_master_clock_rate,
  .srslte_rf_is_master_clock_dynamic = rf_dummy_is_master_clock_dynamic,
  .srslte_rf_set_rx_srate            = rf_dummy_set_rx_srate,
  .srslte_rf_set_rx_gain             = rf_dummy_set_rx_gain,
  .srslte_rf_set_tx_gain             = rf_dummy_set_tx_gain,
  .srslte_rf_get_rx_gain             = rf_dummy_get_rx_gain,
  .srslte_rf_get_tx_gain             = rf_dummy_get_tx_gain,
  .srslte_rf_get_info                = rf_dummy_get_rf_info,
  .srslte_rf_set_rx_freq             = rf_dummy_set_rx_freq, 
  .srslte_rf_set_tx_srate            = rf_dummy_set_tx_srate,
  .srslte_rf_set_tx_freq             = rf_dummy_set_tx_freq,
  .srslte_rf_get_time                = rf_dummy_get_time,  
  .srslte_rf_recv_with_time          = rf_dummy_recv_with_time,
  .srslte_rf_recv_with_time_multi    = rf_dummy_recv_with_time_multi,
  .srslte_rf_send_timed              = rf_dummy_send_timed,
  .srslte_rf_send_timed_multi        = rf_dummy_send_timed_multi
};                        
#endif


#ifdef  ENABLE_SHMEMRF

#include "rf_shmem_imp.h"

static rf_dev_t dev_shmem = {
  .name                              = "shmemrf", 
  .srslte_rf_devname                 = rf_shmem_devname,
  .srslte_rf_rx_wait_lo_locked       = rf_shmem_rx_wait_lo_locked,
  .srslte_rf_start_rx_stream         = rf_shmem_start_rx_stream,
  .srslte_rf_stop_rx_stream          = rf_shmem_stop_rx_stream,
  .srslte_rf_flush_buffer            = rf_shmem_flush_buffer,
  .srslte_rf_has_rssi                = rf_shmem_has_rssi,
  .srslte_rf_get_rssi                = rf_shmem_get_rssi,
  .srslte_rf_suppress_stdout         = rf_shmem_suppress_stdout,
  .srslte_rf_register_error_handler  = rf_shmem_register_error_handler,
  .srslte_rf_open                    = rf_shmem_open,
  .srslte_rf_open_multi              = rf_shmem_open_multi,
  .srslte_rf_close                   = rf_shmem_close,
  .srslte_rf_set_master_clock_rate   = rf_shmem_set_master_clock_rate,
  .srslte_rf_is_master_clock_dynamic = rf_shmem_is_master_clock_dynamic,
  .srslte_rf_set_rx_srate            = rf_shmem_set_rx_srate,
  .srslte_rf_set_rx_gain             = rf_shmem_set_rx_gain,
  .srslte_rf_set_tx_gain             = rf_shmem_set_tx_gain,
  .srslte_rf_get_rx_gain             = rf_shmem_get_rx_gain,
  .srslte_rf_get_tx_gain             = rf_shmem_get_tx_gain,
  .srslte_rf_get_info                = rf_shmem_get_rf_info,
  .srslte_rf_set_rx_freq             = rf_shmem_set_rx_freq, 
  .srslte_rf_set_tx_srate            = rf_shmem_set_tx_srate,
  .srslte_rf_set_tx_freq             = rf_shmem_set_tx_freq,
  .srslte_rf_get_time                = rf_shmem_get_time,  
  .srslte_rf_recv_with_time          = rf_shmem_recv_with_time,
  .srslte_rf_recv_with_time_multi    = rf_shmem_recv_with_time_multi,
  .srslte_rf_send_timed              = rf_shmem_send_timed,
  .srslte_rf_send_timed_multi        = rf_shmem_send_timed_multi
};                        
#endif

<<<<<<< HEAD

static rf_dev_t *available_devices[] = {
=======
static rf_dev_t* available_devices[] = {
>>>>>>> bcc2e290

#ifdef ENABLE_UHD
    &dev_uhd,
#endif
#ifdef ENABLE_SOAPYSDR
    &dev_soapy,
#endif
#ifdef ENABLE_BLADERF
    &dev_blade,
#endif
#ifdef ENABLE_ZEROMQ
    &dev_zmq,
#endif
#ifdef ENABLE_DUMMY_DEV
    &dev_dummy,
#endif
<<<<<<< HEAD
#ifdef ENABLE_SHMEMRF
  &dev_shmem,
#endif
  NULL
};
=======
    NULL};
>>>>>>> bcc2e290
<|MERGE_RESOLUTION|>--- conflicted
+++ resolved
@@ -170,9 +170,6 @@
 
 #endif
 
-<<<<<<< HEAD
-#define ENABLE_DUMMY_DEV
-=======
 /* Define implementation for UHD */
 #ifdef ENABLE_ZEROMQ
 
@@ -209,9 +206,6 @@
                            rf_zmq_send_timed,
                            .srslte_rf_send_timed_multi = rf_zmq_send_timed_multi};
 #endif
-
-//#define ENABLE_DUMMY_DEV
->>>>>>> bcc2e290
 
 #ifdef ENABLE_DUMMY_DEV
 
@@ -287,12 +281,7 @@
 };                        
 #endif
 
-<<<<<<< HEAD
-
 static rf_dev_t *available_devices[] = {
-=======
-static rf_dev_t* available_devices[] = {
->>>>>>> bcc2e290
 
 #ifdef ENABLE_UHD
     &dev_uhd,
@@ -309,12 +298,8 @@
 #ifdef ENABLE_DUMMY_DEV
     &dev_dummy,
 #endif
-<<<<<<< HEAD
 #ifdef ENABLE_SHMEMRF
   &dev_shmem,
 #endif
   NULL
-};
-=======
-    NULL};
->>>>>>> bcc2e290
+};