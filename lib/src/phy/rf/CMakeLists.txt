--- conflicted
+++ resolved
@@ -62,18 +62,16 @@
     target_link_libraries(srslte_rf ${SOAPYSDR_LIBRARIES})
   endif (SOAPYSDR_FOUND AND ENABLE_SOAPYSDR)
 
-<<<<<<< HEAD
-  if (ENABLE_SHMEMRF)
-    target_link_libraries(srslte_rf rt)
-  endif (ENABLE_SHMEMRF)
-=======
   if (ZEROMQ_FOUND)
     target_link_libraries(srslte_rf ${ZEROMQ_LIBRARIES})
     add_executable(rf_zmq_test rf_zmq_test.c)
     target_link_libraries(rf_zmq_test srslte_rf)
     add_test(rf_zmq_test rf_zmq_test )
   endif (ZEROMQ_FOUND)
->>>>>>> bcc2e290
+
+  if (ENABLE_SHMEMRF)
+    target_link_libraries(srslte_rf rt)
+  endif (ENABLE_SHMEMRF)
 
   INSTALL(TARGETS srslte_rf DESTINATION ${LIBRARY_DIR})
 endif(RF_FOUND)