#
# Copyright 2013-2021 Software Radio Systems Limited
#
# This file is part of srsRAN
#
# srsRAN is free software: you can redistribute it and/or modify
# it under the terms of the GNU Affero General Public License as
# published by the Free Software Foundation, either version 3 of
# the License, or (at your option) any later version.
#
# srsRAN is distributed in the hope that it will be useful,
# but WITHOUT ANY WARRANTY; without even the implied warranty of
# MERCHANTABILITY or FITNESS FOR A PARTICULAR PURPOSE. See the
# GNU Affero General Public License for more details.
#
# A copy of the GNU Affero General Public License can be found in
# the LICENSE file in the top-level directory of this distribution
# and at http://www.gnu.org/licenses/.
#

if(RF_FOUND)
  # This library is only used by the examples 
  add_library(srsran_rf_utils STATIC rf_utils.c)
  target_link_libraries(srsran_rf_utils srsran_phy)

  # Include common RF files
  set(SOURCES_RF "")
  list(APPEND SOURCES_RF rf_imp.c rf_dummy_imp.c rf_shmem_imp.c)

  if (UHD_FOUND)
    add_definitions(-DENABLE_UHD)
    list(APPEND SOURCES_RF rf_uhd_imp.cc)

    # If found, add a macro to inform the UHD driver about the available feature
    if (UHD_ENABLE_X300_FW_RESET)
      add_definitions(-DENABLE_UHD_X300_FW_RESET)
    endif(UHD_ENABLE_X300_FW_RESET)
    if (UHD_ENABLE_RFNOC)
      add_definitions(-DUHD_ENABLE_RFNOC)
    endif(UHD_ENABLE_RFNOC)
    if (UHD_ENABLE_CUSTOM_RFNOC)
      add_definitions(-DUHD_ENABLE_CUSTOM_RFNOC)
    endif(UHD_ENABLE_CUSTOM_RFNOC)
  endif (UHD_FOUND)

  if (UHD_FOUND AND UHD_ENABLE_CUSTOM_RFNOC)
    add_executable(rfnoc_test rfnoc_test.cc)
    target_link_libraries(rfnoc_test srsran_rf ${UHD_LIBRARIES} ${Boost_LIBRARIES} /usr/lib/x86_64-linux-gnu/libboost_system.so)
    message(info ${Boost_LIBRARIES})
  endif (UHD_FOUND AND UHD_ENABLE_CUSTOM_RFNOC)

  if (BLADERF_FOUND)
    add_definitions(-DENABLE_BLADERF)
    list(APPEND SOURCES_RF rf_blade_imp.c)
  endif (BLADERF_FOUND)

  if (SOAPYSDR_FOUND AND ENABLE_SOAPYSDR)
    add_definitions(-DENABLE_SOAPYSDR)
    list(APPEND SOURCES_RF rf_soapy_imp.c)
  endif (SOAPYSDR_FOUND AND ENABLE_SOAPYSDR)

  if (ZEROMQ_FOUND)
    add_definitions(-DENABLE_ZEROMQ)
    list(APPEND SOURCES_RF rf_zmq_imp.c rf_zmq_imp_tx.c rf_zmq_imp_rx.c)
  endif (ZEROMQ_FOUND)

  add_library(srsran_rf SHARED ${SOURCES_RF})
  target_link_libraries(srsran_rf srsran_rf_utils srsran_phy)
  set_target_properties(srsran_rf PROPERTIES VERSION ${SRSRAN_VERSION_STRING} SOVERSION ${SRSRAN_SOVERSION})
  
  if (UHD_FOUND)
    target_link_libraries(srsran_rf ${UHD_LIBRARIES})
  endif (UHD_FOUND)

  if (BLADERF_FOUND)
    target_link_libraries(srsran_rf ${BLADERF_LIBRARIES})
  endif (BLADERF_FOUND)

  if (SOAPYSDR_FOUND AND ENABLE_SOAPYSDR)
    target_link_libraries(srsran_rf ${SOAPYSDR_LIBRARIES})
  endif (SOAPYSDR_FOUND AND ENABLE_SOAPYSDR)

  if (ZEROMQ_FOUND)
    target_link_libraries(srsran_rf ${ZEROMQ_LIBRARIES})
    add_executable(rf_zmq_test rf_zmq_test.c)
    target_link_libraries(rf_zmq_test srsran_rf)
    #add_test(rf_zmq_test rf_zmq_test)
  endif (ZEROMQ_FOUND)

<<<<<<< HEAD
  if (ENABLE_SHMEMRF)
    target_link_libraries(srslte_rf rt)
  endif (ENABLE_SHMEMRF)

  INSTALL(TARGETS srslte_rf DESTINATION ${LIBRARY_DIR})
=======
  INSTALL(TARGETS srsran_rf DESTINATION ${LIBRARY_DIR})
>>>>>>> d0c3a423
endif(RF_FOUND)<|MERGE_RESOLUTION|>--- conflicted
+++ resolved
@@ -87,13 +87,9 @@
     #add_test(rf_zmq_test rf_zmq_test)
   endif (ZEROMQ_FOUND)
 
-<<<<<<< HEAD
   if (ENABLE_SHMEMRF)
-    target_link_libraries(srslte_rf rt)
+    target_link_libraries(srsran_rf rt)
   endif (ENABLE_SHMEMRF)
 
-  INSTALL(TARGETS srslte_rf DESTINATION ${LIBRARY_DIR})
-=======
   INSTALL(TARGETS srsran_rf DESTINATION ${LIBRARY_DIR})
->>>>>>> d0c3a423
 endif(RF_FOUND)