/**
 *
 * \section COPYRIGHT
 *
 * Copyright 2013-2019 Software Radio Systems Limited
 *
 * \section LICENSE
 *
 * This file is part of the srsLTE library.
 *
 * srsLTE is free software: you can redistribute it and/or modify
 * it under the terms of the GNU Affero General Public License as
 * published by the Free Software Foundation, either version 3 of
 * the License, or (at your option) any later version.
 *
 * srsLTE is distributed in the hope that it will be useful,
 * but WITHOUT ANY WARRANTY; without even the implied warranty of
 * MERCHANTABILITY or FITNESS FOR A PARTICULAR PURPOSE.  See the
 * GNU Affero General Public License for more details.
 *
 * A copy of the GNU Affero General Public License can be found in
 * the LICENSE file in the top-level directory of this distribution
 * and at http://www.gnu.org/licenses/.
 *
 */

#include "rf_zmq_imp_trx.h"
#include <srslte/phy/utils/vector.h>
#include <stdlib.h>
#include <string.h>
#include <zmq.h>

static void* rf_zmq_async_rx_thread(void* h)
{
  rf_zmq_rx_t* q = (rf_zmq_rx_t*)h;

  while (q->sock && q->running) {
    int     nbytes = 0;
    int     n      = SRSLTE_ERROR;
    uint8_t dummy  = 0xFF;

    rf_zmq_info(q->id, "-- ASYNC RX wait...\n");

    // Send request
    while (n < 0 && q->running) {
      rf_zmq_info(q->id, " - tx'ing rx request\n");
      n = zmq_send(q->sock, &dummy, sizeof(dummy), 0);
      if (n < 0) {
        if (rf_zmq_handle_error(q->id, "synchronous rx request send")) {
          return NULL;
        }
      }
    }

    // Receive baseband
    for (n = (n < 0) ? 0 : -1; n < 0 && q->running;) {
      n = zmq_recv(q->sock, q->temp_buffer, ZMQ_MAX_BUFFER_SIZE, 0);
      if (n == -1) {
        if (rf_zmq_handle_error(q->id, "asynchronous rx baseband receive")) {
          return NULL;
        }

      } else if (n > ZMQ_MAX_BUFFER_SIZE) {
        fprintf(stderr,
                "[zmq] Error: receiver expected <= %ld bytes and received %d at channel %d.\n",
                ZMQ_MAX_BUFFER_SIZE,
                n,
                0);
        return NULL;
      } else {
        nbytes = n;
      }
    }

    // Write received data in buffer
    if (nbytes > 0) {
      n = -1;

      // Try to write in ring buffer
      while (n < 0 && q->running) {
        n = srslte_ringbuffer_write_timed(&q->ringbuffer, q->temp_buffer, nbytes, ZMQ_TIMEOUT_MS);
      }

      // Check write
      if (nbytes == n) {
        rf_zmq_info(q->id,
                    "   - received %d baseband samples (%d B). %d samples available.\n",
                    NBYTES2NSAMPLES(n),
                    n,
                    NBYTES2NSAMPLES(srslte_ringbuffer_status(&q->ringbuffer)));
      }
    }
  }

  return NULL;
}

int rf_zmq_rx_open(rf_zmq_rx_t* q, char* id, void* zmq_ctx, char* sock_args)
{
  int ret = SRSLTE_ERROR;

  if (q) {
<<<<<<< HEAD
    // Copy id
    //strncpy(q->id, id, 16);

=======
>>>>>>> 40e688ce
    // Zero object
    bzero(q, sizeof(rf_zmq_tx_t));

    // Copy id
    strncpy(q->id, id, ZMQ_ID_STRLEN - 1);
    q->id[ZMQ_ID_STRLEN - 1] = '\0';

    // Create socket
    q->sock = zmq_socket(zmq_ctx, ZMQ_REQ);
    if (!q->sock) {
      fprintf(stderr, "[zmq] Error: creating transmitter socket\n");
      goto clean_exit;
    }

    rf_zmq_info(q->id, "Connecting receiver: %s\n", sock_args);

    ret = zmq_connect(q->sock, sock_args);
    if (ret) {
      fprintf(stderr, "Error: connecting receiver socket: %s\n", zmq_strerror(zmq_errno()));
      goto clean_exit;
    }

#if ZMQ_TIMEOUT_MS
    int timeout = ZMQ_TIMEOUT_MS;
    if (zmq_setsockopt(q->sock, ZMQ_RCVTIMEO, &timeout, sizeof(timeout)) == -1) {
      fprintf(stderr, "Error: setting receive timeout on rx socket\n");
      goto clean_exit;
    }

    if (zmq_setsockopt(q->sock, ZMQ_SNDTIMEO, &timeout, sizeof(timeout)) == -1) {
      fprintf(stderr, "Error: setting receive timeout on rx socket\n");
      goto clean_exit;
    }

    timeout = 0;
    if (zmq_setsockopt(q->sock, ZMQ_LINGER, &timeout, sizeof(timeout)) == -1) {
      fprintf(stderr, "Error: setting linger timeout on rx socket\n");
      goto clean_exit;
    }
#endif

    if (srslte_ringbuffer_init(&q->ringbuffer, ZMQ_MAX_BUFFER_SIZE)) {
      fprintf(stderr, "Error: initiating ringbuffer\n");
      goto clean_exit;
    }

    q->temp_buffer = srslte_vec_malloc(ZMQ_MAX_BUFFER_SIZE);
    if (!q->temp_buffer) {
      fprintf(stderr, "Error: allocating rx buffer\n");
      goto clean_exit;
    }

    if (pthread_mutex_init(&q->mutex, NULL)) {
      fprintf(stderr, "Error: creating mutex\n");
      goto clean_exit;
    }

    if (pthread_create(&q->thread, NULL, rf_zmq_async_rx_thread, q)) {
      fprintf(stderr, "Error: creating thread\n");
      goto clean_exit;
    }

    q->running = true;
    ret        = SRSLTE_SUCCESS;
  }

clean_exit:
  return ret;
}

int rf_zmq_rx_baseband(rf_zmq_rx_t* q, cf_t* buffer, uint32_t nsamples)
{
  return srslte_ringbuffer_read_timed(&q->ringbuffer, buffer, NSAMPLES2NBYTES(nsamples), ZMQ_TIMEOUT_MS);
}

void rf_zmq_rx_close(rf_zmq_rx_t* q)
{
  rf_zmq_info(q->id, "Closing ...\n");
  q->running = false;

  if (q->thread) {
    pthread_join(q->thread, NULL);
    pthread_detach(q->thread);
  }

  srslte_ringbuffer_free(&q->ringbuffer);

  if (q->temp_buffer) {
    free(q->temp_buffer);
  }

  if (q->sock) {
    zmq_close(q->sock);
    q->sock = NULL;
  }
}<|MERGE_RESOLUTION|>--- conflicted
+++ resolved
@@ -100,12 +100,6 @@
   int ret = SRSLTE_ERROR;
 
   if (q) {
-<<<<<<< HEAD
-    // Copy id
-    //strncpy(q->id, id, 16);
-
-=======
->>>>>>> 40e688ce
     // Zero object
     bzero(q, sizeof(rf_zmq_tx_t));
 
