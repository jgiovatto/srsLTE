/**
 *
 * \section COPYRIGHT
 *
 * Copyright 2013-2015 Software Radio Systems Limited
 *
 * \section LICENSE
 *
 * This file is part of the srsLTE library.
 *
 * srsLTE is free software: you can redistribute it and/or modify
 * it under the terms of the GNU Affero General Public License as
 * published by the Free Software Foundation, either version 3 of
 * the License, or (at your option) any later version.
 *
 * srsLTE is distributed in the hope that it will be useful,
 * but WITHOUT ANY WARRANTY; without even the implied warranty of
 * MERCHANTABILITY or FITNESS FOR A PARTICULAR PURPOSE.  See the
 * GNU Affero General Public License for more details.
 *
 * A copy of the GNU Affero General Public License can be found in
 * the LICENSE file in the top-level directory of this distribution
 * and at http://www.gnu.org/licenses/.
 *
 */

#include "srslte/phy/ue/ue_dl.h"

#include <string.h>
#include <srslte/srslte.h>


#define CURRENT_FFTSIZE   srslte_symbol_sz(q->cell.nof_prb)
#define CURRENT_SFLEN     SRSLTE_SF_LEN(CURRENT_FFTSIZE)

#define CURRENT_SLOTLEN_RE SRSLTE_SLOT_LEN_RE(q->cell.nof_prb, q->cell.cp)
#define CURRENT_SFLEN_RE SRSLTE_SF_LEN_RE(q->cell.nof_prb, q->cell.cp)

#define MAX_SFLEN_RE SRSLTE_SF_LEN_RE(max_prb, q->cell.cp)

const static srslte_dci_format_t ue_dci_formats[8][2] = {
    /* Mode 1 */ {SRSLTE_DCI_FORMAT1A, SRSLTE_DCI_FORMAT1},
    /* Mode 2 */ {SRSLTE_DCI_FORMAT1A, SRSLTE_DCI_FORMAT1},
    /* Mode 3 */ {SRSLTE_DCI_FORMAT1A, SRSLTE_DCI_FORMAT2A},
    /* Mode 4 */ {SRSLTE_DCI_FORMAT1A, SRSLTE_DCI_FORMAT2},
    /* Mode 5 */ {SRSLTE_DCI_FORMAT1A, SRSLTE_DCI_FORMAT1D},
    /* Mode 6 */ {SRSLTE_DCI_FORMAT1A, SRSLTE_DCI_FORMAT1B},
    /* Mode 7 */ {SRSLTE_DCI_FORMAT1A, SRSLTE_DCI_FORMAT1},
    /* Mode 8 */ {SRSLTE_DCI_FORMAT1A, SRSLTE_DCI_FORMAT2B}
};

static srslte_dci_format_t common_formats[] = {SRSLTE_DCI_FORMAT1A,SRSLTE_DCI_FORMAT1C};
const uint32_t nof_common_formats = 2; 

int srslte_ue_dl_init(srslte_ue_dl_t *q,
<<<<<<< HEAD
                      srslte_cell_t cell,
=======
                      uint32_t max_prb,
>>>>>>> 05da1ac4
                      uint32_t nof_rx_antennas)
{
  int ret = SRSLTE_ERROR_INVALID_INPUTS; 
  
  if (q               != NULL             &&
      nof_rx_antennas <= SRSLTE_MAX_PORTS)
  {
    ret = SRSLTE_ERROR;
    
    bzero(q, sizeof(srslte_ue_dl_t));
    
    q->pkt_errors = 0;
    q->pkts_total = 0;
    q->pending_ul_dci_rnti = 0; 
    q->sample_offset = 0; 
    q->nof_rx_antennas = nof_rx_antennas;

    if (srslte_ofdm_rx_init(&q->fft, SRSLTE_CP_NORM, max_prb)) {
      fprintf(stderr, "Error initiating FFT\n");
      goto clean_exit;
    }
    if (srslte_chest_dl_init(&q->chest, max_prb)) {
      fprintf(stderr, "Error initiating channel estimator\n");
      goto clean_exit;
    }
    if (srslte_pcfich_init(&q->pcfich, nof_rx_antennas)) {
      fprintf(stderr, "Error creating PCFICH object\n");
      goto clean_exit;
    }
    if (srslte_phich_init(&q->phich, nof_rx_antennas)) {
      fprintf(stderr, "Error creating PHICH object\n");
      goto clean_exit;
    }

    if (srslte_pdcch_init_ue(&q->pdcch, max_prb, nof_rx_antennas)) {
      fprintf(stderr, "Error creating PDCCH object\n");
      goto clean_exit;
    }

<<<<<<< HEAD
    if (srslte_pdsch_init_rx(&q->pdsch, q->cell, nof_rx_antennas)) {
      fprintf(stderr, "Error creating PDSCH object\n");
      goto clean_exit;
    }

=======
    if (srslte_pdsch_init_ue(&q->pdsch, max_prb, nof_rx_antennas)) {
      fprintf(stderr, "Error creating PDSCH object\n");
      goto clean_exit;
    }
>>>>>>> 05da1ac4
    for (int i = 0; i < SRSLTE_MAX_TB; i++) {
      q->softbuffers[i] = srslte_vec_malloc(sizeof(srslte_softbuffer_rx_t));
      if (!q->softbuffers[i]) {
        fprintf(stderr, "Error allocating soft buffer\n");
        goto clean_exit;
      }

<<<<<<< HEAD
      if (srslte_softbuffer_rx_init(q->softbuffers[i], q->cell.nof_prb)) {
=======
      if (srslte_softbuffer_rx_init(q->softbuffers[i], max_prb)) {
>>>>>>> 05da1ac4
        fprintf(stderr, "Error initiating soft buffer\n");
        goto clean_exit;
      }
    }
    if (srslte_cfo_init(&q->sfo_correct, max_prb*SRSLTE_NRE)) {
      fprintf(stderr, "Error initiating SFO correct\n");
      goto clean_exit;
    }
    srslte_cfo_set_tol(&q->sfo_correct, 1e-5f/q->fft.symbol_sz);
    
    for (int j=0;j<nof_rx_antennas;j++) {
      q->sf_symbols_m[j] = srslte_vec_malloc(MAX_SFLEN_RE * sizeof(cf_t));
      if (!q->sf_symbols_m[j]) {
        perror("malloc");
        goto clean_exit; 
      }
      for (uint32_t i=0;i<SRSLTE_MAX_PORTS;i++) {
        q->ce_m[i][j] = srslte_vec_malloc(MAX_SFLEN_RE * sizeof(cf_t));
        if (!q->ce_m[i][j]) {
          perror("malloc");
          goto clean_exit; 
        }
      }
    }
    
    q->sf_symbols = q->sf_symbols_m[0];
    for (int i=0;i<SRSLTE_MAX_PORTS;i++) {
      q->ce[i] = q->ce_m[i][0];
    }
    
    ret = SRSLTE_SUCCESS;
  } else {
    fprintf(stderr, "Invalid parametres\n");
  }

clean_exit: 
  if (ret == SRSLTE_ERROR) {
    srslte_ue_dl_free(q);
  }
  return ret;
}

void srslte_ue_dl_free(srslte_ue_dl_t *q) {
  if (q) {
    srslte_ofdm_rx_free(&q->fft);
    srslte_chest_dl_free(&q->chest);
    srslte_regs_free(&q->regs);
    srslte_pcfich_free(&q->pcfich);
    srslte_phich_free(&q->phich);
    srslte_pdcch_free(&q->pdcch);
    srslte_pdsch_free(&q->pdsch);
    srslte_cfo_free(&q->sfo_correct);
    for (int i = 0; i < SRSLTE_MAX_TB; i++) {
      srslte_softbuffer_rx_free(q->softbuffers[i]);
      if (q->softbuffers[i]) {
        free(q->softbuffers[i]);
      }
    }
    for (int j=0;j<q->nof_rx_antennas;j++) {
      if (q->sf_symbols_m[j]) {
        free(q->sf_symbols_m[j]);
      }
      for (uint32_t i=0;i<SRSLTE_MAX_PORTS;i++) {
        if (q->ce_m[i][j]) {
          free(q->ce_m[i][j]);
        }
      }
    }
    bzero(q, sizeof(srslte_ue_dl_t));
  }
}

int srslte_ue_dl_set_cell(srslte_ue_dl_t *q, srslte_cell_t cell)
{
  int ret = SRSLTE_ERROR_INVALID_INPUTS;

  if (q               != NULL             &&
      srslte_cell_isvalid(&cell))
  {
    q->pkt_errors = 0;
    q->pkts_total = 0;
    q->pending_ul_dci_rnti = 0;
    q->sample_offset = 0;

    if (q->cell.id != cell.id || q->cell.nof_prb == 0) {
      if (q->cell.nof_prb != 0) {
        srslte_regs_free(&q->regs);
      }
      memcpy(&q->cell, &cell, sizeof(srslte_cell_t));
      if (srslte_regs_init(&q->regs, q->cell)) {
        fprintf(stderr, "Error resizing REGs\n");
        return SRSLTE_ERROR;
      }
      if (srslte_cfo_resize(&q->sfo_correct, q->cell.nof_prb*SRSLTE_NRE)) {
        fprintf(stderr, "Error resizing SFO correct\n");
        return SRSLTE_ERROR;
      }
      srslte_cfo_set_tol(&q->sfo_correct, 1e-5/q->fft.symbol_sz);
      if (srslte_ofdm_rx_set_prb(&q->fft, q->cell.cp, q->cell.nof_prb)) {
        fprintf(stderr, "Error resizing FFT\n");
        return SRSLTE_ERROR;
      }
      if (srslte_chest_dl_set_cell(&q->chest, q->cell)) {
        fprintf(stderr, "Error resizing channel estimator\n");
        return SRSLTE_ERROR;
      }
      if (srslte_pcfich_set_cell(&q->pcfich, &q->regs, q->cell)) {
        fprintf(stderr, "Error resizing PCFICH object\n");
        return SRSLTE_ERROR;
      }
      if (srslte_phich_set_cell(&q->phich, &q->regs, q->cell)) {
        fprintf(stderr, "Error resizing PHICH object\n");
        return SRSLTE_ERROR;
      }

      if (srslte_pdcch_set_cell(&q->pdcch, &q->regs, q->cell)) {
        fprintf(stderr, "Error resizing PDCCH object\n");
        return SRSLTE_ERROR;
      }

      if (srslte_pdsch_set_cell(&q->pdsch, q->cell)) {
        fprintf(stderr, "Error creating PDSCH object\n");
        return SRSLTE_ERROR;
      }
      q->current_rnti = 0;
    }
    ret = SRSLTE_SUCCESS;
  } else {
    fprintf(stderr, "Invalid cell properties: Id=%d, Ports=%d, PRBs=%d\n",
            cell.id, cell.nof_ports, cell.nof_prb);
  }
  return ret;
}

/* Precalculate the PDSCH scramble sequences for a given RNTI. This function takes a while 
 * to execute, so shall be called once the final C-RNTI has been allocated for the session.
 * For the connection procedure, use srslte_pusch_encode_rnti() or srslte_pusch_decode_rnti() functions 
 */
void srslte_ue_dl_set_rnti(srslte_ue_dl_t *q, uint16_t rnti) {

  srslte_pdsch_set_rnti(&q->pdsch, rnti);
  
  // Compute UE-specific and Common search space for this RNTI
  for (int cfi=0;cfi<3;cfi++) {
    for (int sf_idx=0;sf_idx<10;sf_idx++) {
      q->current_ss_ue[cfi][sf_idx].nof_locations = srslte_pdcch_ue_locations(&q->pdcch, q->current_ss_ue[cfi][sf_idx].loc, MAX_CANDIDATES_UE, sf_idx, cfi+1, rnti);              
    }
    q->current_ss_common[cfi].nof_locations = srslte_pdcch_common_locations(&q->pdcch, q->current_ss_common[cfi].loc, MAX_CANDIDATES_COM, cfi+1);
  }  
  
  q->current_rnti = rnti; 
}

void srslte_ue_dl_reset(srslte_ue_dl_t *q) {
  for(int i = 0; i < SRSLTE_MAX_CODEWORDS; i++){
    srslte_softbuffer_rx_reset(q->softbuffers[i]);
  }
  bzero(&q->pdsch_cfg, sizeof(srslte_pdsch_cfg_t));
}

void srslte_ue_dl_set_sample_offset(srslte_ue_dl_t * q, float sample_offset) {
  q->sample_offset = sample_offset; 
}

/** Applies the following operations to a subframe of synchronized samples: 
 *    - OFDM demodulation
 *    - Channel estimation 
 *    - PCFICH decoding
 *    - PDCCH decoding: Find DCI for RNTI given by previous call to srslte_ue_dl_set_rnti()
 *    - PDSCH decoding: Decode TB scrambling with RNTI given by srslte_ue_dl_set_rnti()
 */
int srslte_ue_dl_decode(srslte_ue_dl_t *q, cf_t *input[SRSLTE_MAX_PORTS], uint8_t *data[SRSLTE_MAX_CODEWORDS],
                              uint32_t tm, uint32_t tti, bool acks[SRSLTE_MAX_CODEWORDS]) {
  return srslte_ue_dl_decode_rnti(q, input, data, tm, tti, q->current_rnti, acks);
}

int srslte_ue_dl_decode_fft_estimate(srslte_ue_dl_t *q, cf_t *input[SRSLTE_MAX_PORTS], uint32_t sf_idx, uint32_t *cfi)
{
  if (input && q && cfi && sf_idx < SRSLTE_NSUBFRAMES_X_FRAME) {
    
    /* Run FFT for all subframe data */
    for (int j=0;j<q->nof_rx_antennas;j++) {
      srslte_ofdm_rx_sf(&q->fft, input[j], q->sf_symbols_m[j]);

      /* Correct SFO multiplying by complex exponential in the time domain */
      if (q->sample_offset) {
        for (int i=0;i<2*SRSLTE_CP_NSYMB(q->cell.cp);i++) {
          srslte_cfo_correct(&q->sfo_correct,
                          &q->sf_symbols_m[j][i*q->cell.nof_prb*SRSLTE_NRE], 
                          &q->sf_symbols_m[j][i*q->cell.nof_prb*SRSLTE_NRE], 
                          q->sample_offset / q->fft.symbol_sz);
        }
      }
    }
    return srslte_ue_dl_decode_estimate(q, sf_idx, cfi); 
  } else {
    return SRSLTE_ERROR_INVALID_INPUTS; 
  }
}

int srslte_ue_dl_decode_estimate(srslte_ue_dl_t *q, uint32_t sf_idx, uint32_t *cfi) {
  float cfi_corr; 
  if (q && cfi && sf_idx < SRSLTE_NSUBFRAMES_X_FRAME) {
    
    /* Get channel estimates for each port */
    srslte_chest_dl_estimate_multi(&q->chest, q->sf_symbols_m, q->ce_m, sf_idx, q->nof_rx_antennas);

    /* First decode PCFICH and obtain CFI */
    if (srslte_pcfich_decode_multi(&q->pcfich, q->sf_symbols_m, q->ce_m, 
                             srslte_chest_dl_get_noise_estimate(&q->chest), 
                             sf_idx, cfi, &cfi_corr)<0) {
      fprintf(stderr, "Error decoding PCFICH\n");
      return SRSLTE_ERROR;
    }

    INFO("Decoded CFI=%d with correlation %.2f, sf_idx=%d\n", *cfi, cfi_corr, sf_idx);

    if (srslte_regs_set_cfi(&q->regs, *cfi)) {
      fprintf(stderr, "Error setting CFI\n");
      return SRSLTE_ERROR;
    }
    
    return SRSLTE_SUCCESS; 
  } else {
    return SRSLTE_ERROR_INVALID_INPUTS; 
  }
}


int srslte_ue_dl_cfg_grant(srslte_ue_dl_t *q, srslte_ra_dl_grant_t *grant, uint32_t cfi, uint32_t sf_idx,
                                 int rvidx[SRSLTE_MAX_CODEWORDS], srslte_mimo_type_t mimo_type) {
  uint32_t pmi = 0;
  uint32_t nof_tb = SRSLTE_RA_DL_GRANT_NOF_TB(grant);

  /* Translates Precoding Information (pinfo) to Precoding matrix Index (pmi) as 3GPP 36.212 Table 5.3.3.1.5-4 */
  if (mimo_type == SRSLTE_MIMO_TYPE_SPATIAL_MULTIPLEX) {
    if (nof_tb == 1) {
      if (grant->pinfo > 0 && grant->pinfo < 5) {
        pmi = grant->pinfo - 1;
      } else {
        ERROR("Not Implemented (nof_tb=%d, pinfo=%d)", nof_tb, grant->pinfo);
        return SRSLTE_ERROR;
      }
    } else {
      if (grant->pinfo < 2) {
        pmi = grant->pinfo;
      } else {
        ERROR("Not Implemented (nof_tb=%d, pinfo=%d)", nof_tb, grant->pinfo);
        return SRSLTE_ERROR;
      }
    }
  }
  return srslte_pdsch_cfg_mimo(&q->pdsch_cfg, q->cell, grant, cfi, sf_idx, rvidx, mimo_type, pmi);
}

int srslte_ue_dl_decode_rnti(srslte_ue_dl_t *q, cf_t *input[SRSLTE_MAX_PORTS],
                             uint8_t *data[SRSLTE_MAX_CODEWORDS], uint32_t tm, uint32_t tti, uint16_t rnti,
                             bool acks[SRSLTE_MAX_CODEWORDS]) {
  srslte_mimo_type_t mimo_type;
  srslte_dci_msg_t dci_msg;
  srslte_ra_dl_dci_t dci_unpacked;
  srslte_ra_dl_grant_t grant; 
  int ret = SRSLTE_ERROR; 
  uint32_t cfi;
  uint32_t sf_idx = tti%10;
  
  if ((ret = srslte_ue_dl_decode_fft_estimate(q, input, sf_idx, &cfi)) < 0) {
    return ret; 
  }
  
  float noise_estimate = srslte_chest_dl_get_noise_estimate(&q->chest);
  // Uncoment next line to do ZF by default in pdsch_ue example
  //float noise_estimate = 0; 

  if (srslte_pdcch_extract_llr_multi(&q->pdcch, q->sf_symbols_m, q->ce_m, noise_estimate, sf_idx, cfi)) {
    fprintf(stderr, "Error extracting LLRs\n");
    return SRSLTE_ERROR;
  }

  int found_dci = srslte_ue_dl_find_dl_dci(q, tm, cfi, sf_idx, rnti, &dci_msg);
  if (found_dci == 1) {
    
    if (srslte_dci_msg_to_dl_grant(&dci_msg, rnti, q->cell.nof_prb, q->cell.nof_ports, &dci_unpacked, &grant)) {
      fprintf(stderr, "Error unpacking DCI\n");
      return SRSLTE_ERROR;   
    }
    
    /* ===== These lines of code are supposed to be MAC functionality === */


    int rvidx[SRSLTE_MAX_CODEWORDS] = {1};
    if (dci_unpacked.rv_idx < 0) {
      uint32_t sfn = tti / 10;
      uint32_t k = (sfn / 2) % 4;
      for (int i = 0; i < SRSLTE_MAX_CODEWORDS; i++) {
        if (grant.tb_en[i]) {
          rvidx[i] = ((uint32_t) ceilf((float) 1.5 * k)) % 4;
          srslte_softbuffer_rx_reset_tbs(q->softbuffers[i], (uint32_t) grant.mcs[i].tbs);
        }
      }
    } else {
      for (int i = 0; i < SRSLTE_MAX_CODEWORDS; i++) {
        if (grant.tb_en[i]) {
          switch (i) {
            case 0:
              rvidx[i] = (uint32_t) dci_unpacked.rv_idx;
              break;
            case 1:
              rvidx[i] = (uint32_t) dci_unpacked.rv_idx_1;
              break;
            default:
              ERROR("Wrong number of transport blocks");
              return SRSLTE_ERROR;
          }
          srslte_softbuffer_rx_reset_tbs(q->softbuffers[i], (uint32_t) grant.mcs[i].tbs);
        }
      }
    }

    switch(dci_msg.format) {
      case SRSLTE_DCI_FORMAT1:
      case SRSLTE_DCI_FORMAT1A:
        if (q->cell.nof_ports == 1) {
          mimo_type = SRSLTE_MIMO_TYPE_SINGLE_ANTENNA;
        } else {
          mimo_type = SRSLTE_MIMO_TYPE_TX_DIVERSITY;
        }
        break;
      case SRSLTE_DCI_FORMAT2:
        if (SRSLTE_RA_DL_GRANT_NOF_TB(&grant) == 1 && dci_unpacked.pinfo == 0) {
          mimo_type = SRSLTE_MIMO_TYPE_TX_DIVERSITY;
        } else {
          mimo_type = SRSLTE_MIMO_TYPE_SPATIAL_MULTIPLEX;
        }
        break;
      case SRSLTE_DCI_FORMAT2A:
        if (SRSLTE_RA_DL_GRANT_NOF_TB(&grant) == 1 && dci_unpacked.pinfo == 0) {
          mimo_type = SRSLTE_MIMO_TYPE_TX_DIVERSITY;
        } else {
          mimo_type = SRSLTE_MIMO_TYPE_CDD;
        }
        break;

      /* Not implemented formats */
      case SRSLTE_DCI_FORMAT0:
      case SRSLTE_DCI_FORMAT1C:
      case SRSLTE_DCI_FORMAT1B:
      case SRSLTE_DCI_FORMAT1D:
      case SRSLTE_DCI_FORMAT2B:
      default:
        ERROR("Transmission mode not supported.");
        return SRSLTE_ERROR;
    }

    if (srslte_ue_dl_cfg_grant(q, &grant, cfi, sf_idx, rvidx, mimo_type)) {
      ERROR("Configuing PDSCH");
      return SRSLTE_ERROR; 
    }
    
    /* ===== End of MAC functionality ========== */

    q->nof_detected++;
  
    
    if (q->pdsch_cfg.grant.mcs[0].mod > 0 && q->pdsch_cfg.grant.mcs[0].tbs >= 0) {
      ret = srslte_pdsch_decode(&q->pdsch, &q->pdsch_cfg, q->softbuffers,
                                q->sf_symbols_m, q->ce_m,
                                noise_estimate,
                                rnti, data, acks);

      for (int tb = 0; tb < SRSLTE_MAX_TB; tb++) {
        if (grant.tb_en[tb]) {
          if (!acks[tb]) {
            q->pkt_errors++;
          }
          q->pkts_total++;
        }
      }

      if (ret == SRSLTE_ERROR) {
      } else if (ret == SRSLTE_ERROR_INVALID_INPUTS) {
        fprintf(stderr, "Error calling srslte_pdsch_decode()\n");      
      }

      /* If we are in TM4 (Closed-Loop MIMO), compute condition number */

    }
  
  /*
    printf("Saving signal...\n");
    srslte_vec_save_file("input", input, sizeof(cf_t)*SRSLTE_SF_LEN_PRB(q->cell.nof_prb));
    srslte_ue_dl_save_signal(q, &q->softbuffer, sf_idx, rvidx, rnti, cfi);
    //exit(-1);
  */
  
  }

  if (found_dci == 1 && ret == SRSLTE_SUCCESS) { 
    return q->pdsch_cfg.grant.mcs[0].tbs;
  } else {
    return 0;
  }
}

/* Compute the Rank Indicator (RI) and Precoder Matrix Indicator (PMI) by computing the Signal to Interference plus
 * Noise Ratio (SINR), valid for TM4 */
int srslte_ue_dl_ri_pmi_select(srslte_ue_dl_t *q, uint8_t *ri, uint8_t *pmi, float *current_sinr) {
  float noise_estimate = srslte_chest_dl_get_noise_estimate(&q->chest);
  float best_sinr = -INFINITY;
  uint8_t best_pmi = 0, best_ri = 0;

  if (q->cell.nof_ports < 2 || q->nof_rx_antennas < 2) {
    /* Do nothing */
    return SRSLTE_SUCCESS;
  } else if (q->cell.nof_ports == 2 && q->nof_rx_antennas == 2) {
    if (srslte_pdsch_pmi_select(&q->pdsch, &q->pdsch_cfg, q->ce_m, noise_estimate,
                                  SRSLTE_SF_LEN_RE(q->cell.nof_prb, q->cell.cp), q->pmi, q->sinr)) {
      ERROR("SINR calculation error");
      return SRSLTE_ERROR;
    }

    /* Select the best Rank indicator (RI) and Precoding Matrix Indicator (PMI) */
    for (uint32_t nof_layers = 1; nof_layers <= 2; nof_layers++) {
      float _sinr = q->sinr[nof_layers - 1][q->pmi[nof_layers - 1]] * nof_layers * nof_layers;
      if (_sinr > best_sinr + 0.1) {
        best_sinr = _sinr;
        best_pmi = (uint8_t) q->pmi[nof_layers - 1];
        best_ri = (uint8_t) (nof_layers - 1);
      }
    }

    /* Set RI */
    if (ri != NULL) {
      *ri = best_ri;
    }

    /* Set PMI */
    if (pmi != NULL) {
      *pmi = best_pmi;
    }

    /* Set current SINR */
    if (current_sinr != NULL && q->pdsch_cfg.mimo_type == SRSLTE_MIMO_TYPE_SPATIAL_MULTIPLEX) {
      if (q->pdsch_cfg.nof_layers == 1) {
        *current_sinr = q->sinr[0][q->pdsch_cfg.codebook_idx];
      } else if (q->pdsch_cfg.nof_layers == 2) {
        *current_sinr = q->sinr[1][q->pdsch_cfg.codebook_idx - 1];
      } else {
        ERROR("Not implemented number of layers (%d)", q->pdsch_cfg.nof_layers);
        return SRSLTE_ERROR;
      }
    }

    /* Print Trace */
    if (ri != NULL && pmi != NULL && current_sinr != NULL) {
      INFO("PDSCH Select RI=%d; PMI=%d; Current SINR=%.1fdB (nof_layers=%d, codebook_idx=%d)\n", *ri, *pmi,
           10*log10(*current_sinr), q->pdsch_cfg.nof_layers, q->pdsch_cfg.codebook_idx);
    }
  } else {
    ERROR("Not implemented configuration");
    return SRSLTE_ERROR_INVALID_INPUTS;
  }

  return SRSLTE_SUCCESS;
}


/* Compute the Rank Indicator (RI) by computing the condition number, valid for TM3 */
int srslte_ue_dl_ri_select(srslte_ue_dl_t *q, uint8_t *ri, float *cn) {
  float _cn;
  int ret = srslte_pdsch_cn_compute(&q->pdsch, q->ce_m, SRSLTE_SF_LEN_RE(q->cell.nof_prb, q->cell.cp), &_cn);

  /* Set Condition number */
  if (cn) {
    *cn = _cn;
  }

  /* Set rank indicator */
  if (!ret && ri) {
    *ri = (uint8_t)((_cn < 17.0f)? 1:0);
  }

  return ret;
}


uint32_t srslte_ue_dl_get_ncce(srslte_ue_dl_t *q) {
  return q->last_location.ncce; 
}

static int dci_blind_search(srslte_ue_dl_t *q, dci_blind_search_t *search_space, uint16_t rnti, srslte_dci_msg_t *dci_msg) 
{
  int ret = SRSLTE_ERROR; 
  uint16_t crc_rem = 0; 
  if (rnti) {
    ret = 0; 
    int i=0;
    while (!ret && i < search_space->nof_locations) {
      DEBUG("Searching format %s in %d,%d (%d/%d)\n", 
             srslte_dci_format_string(search_space->format), search_space->loc[i].ncce, search_space->loc[i].L, 
             i, search_space->nof_locations);
      
      if (srslte_pdcch_decode_msg(&q->pdcch, dci_msg, &search_space->loc[i], search_space->format, &crc_rem)) {
        fprintf(stderr, "Error decoding DCI msg\n");
        return SRSLTE_ERROR;
      }
      if (crc_rem == rnti) {        
        // If searching for Format1A but found Format0 save it for later 
        if (dci_msg->format == SRSLTE_DCI_FORMAT0 && search_space->format == SRSLTE_DCI_FORMAT1A) 
        {
          if (!q->pending_ul_dci_rnti) {
            q->pending_ul_dci_rnti = crc_rem; 
            memcpy(&q->pending_ul_dci_msg, dci_msg, sizeof(srslte_dci_msg_t));          
            memcpy(&q->last_location_ul, &search_space->loc[i], sizeof(srslte_dci_location_t));          
          }
        // Else if we found it, save location and leave
        } else if (dci_msg->format == search_space->format) {
          ret = 1; 
          if (dci_msg->format == SRSLTE_DCI_FORMAT0) {
            memcpy(&q->last_location_ul, &search_space->loc[i], sizeof(srslte_dci_location_t));          
          } else {
            memcpy(&q->last_location, &search_space->loc[i], sizeof(srslte_dci_location_t));          
          }
        } 
      }
      i++; 
    }    
  } else {
    fprintf(stderr, "RNTI not specified\n");
  }
  return ret; 
}

int srslte_ue_dl_find_ul_dci(srslte_ue_dl_t *q, uint32_t cfi, uint32_t sf_idx, uint16_t rnti, srslte_dci_msg_t *dci_msg)
{
  if (rnti && cfi > 0 && cfi < 4) {
    /* Do not search if an UL DCI is already pending */    
    if (q->pending_ul_dci_rnti == rnti) {
      q->pending_ul_dci_rnti = 0;      
      memcpy(dci_msg, &q->pending_ul_dci_msg, sizeof(srslte_dci_msg_t));
      return 1; 
    }
    
    // Configure and run DCI blind search 
    dci_blind_search_t search_space; 
    dci_blind_search_t *current_ss = &search_space;
    if (q->current_rnti == rnti) {
      current_ss = &q->current_ss_ue[cfi-1][sf_idx];
    } else {
      // If locations are not pre-generated, generate them now
      current_ss->nof_locations = srslte_pdcch_ue_locations(&q->pdcch, current_ss->loc, MAX_CANDIDATES_UE, sf_idx, cfi, rnti);        
    }
    
    srslte_pdcch_set_cfi(&q->pdcch, cfi);
    
    current_ss->format = SRSLTE_DCI_FORMAT0; 
    INFO("Searching UL C-RNTI in %d ue locations\n", search_space.nof_locations);
    return dci_blind_search(q, current_ss, rnti, dci_msg);
  } else {
    return 0; 
  }
}

int srslte_ue_dl_find_dl_dci(srslte_ue_dl_t *q, uint32_t tm, uint32_t cfi, uint32_t sf_idx, uint16_t rnti, srslte_dci_msg_t *dci_msg)
{
  srslte_rnti_type_t rnti_type; 
  if (rnti == SRSLTE_SIRNTI) {
    rnti_type = SRSLTE_RNTI_SI;
  } else if (rnti == SRSLTE_PRNTI) {
    rnti_type = SRSLTE_RNTI_PCH;    
  } else if (rnti <= SRSLTE_RARNTI_END) {
    rnti_type = SRSLTE_RNTI_RAR;    
  } else {
    rnti_type = SRSLTE_RNTI_USER;
  }
  return srslte_ue_dl_find_dl_dci_type(q, tm, cfi, sf_idx, rnti, rnti_type, dci_msg);
}

// Blind search for SI/P/RA-RNTI
static int find_dl_dci_type_siprarnti(srslte_ue_dl_t *q, uint32_t cfi, uint16_t rnti, srslte_dci_msg_t *dci_msg)
{
  int ret = 0; 
  // Configure and run DCI blind search 
  dci_blind_search_t search_space; 
  search_space.nof_locations = srslte_pdcch_common_locations(&q->pdcch, search_space.loc, MAX_CANDIDATES_COM, cfi);
  INFO("Searching SI/P/RA-RNTI in %d common locations, %d formats\n", search_space.nof_locations, nof_common_formats);
  // Search for RNTI only if there is room for the common search space 
  if (search_space.nof_locations > 0) {    
    for (int f=0;f<nof_common_formats;f++) {
      search_space.format = common_formats[f];   
      if ((ret = dci_blind_search(q, &search_space, rnti, dci_msg))) {
        return ret; 
      }
    }
  }
  return SRSLTE_SUCCESS;   
}

// Blind search for C-RNTI
static int find_dl_dci_type_crnti(srslte_ue_dl_t *q, uint32_t tm, uint32_t cfi,
                                  uint32_t sf_idx, uint16_t rnti, srslte_dci_msg_t *dci_msg) {
  int ret = SRSLTE_SUCCESS; 
  dci_blind_search_t search_space; 
  dci_blind_search_t *current_ss = &search_space;

  if (cfi < 1 || cfi > 3) {
    ERROR("CFI must be 1 ≤ cfi ≤ 3", cfi);
    return SRSLTE_ERROR;
  }

  // Search UE-specific search space 
  if (q->current_rnti == rnti) {
    current_ss = &q->current_ss_ue[cfi-1][sf_idx];
  } else {
    // If locations are not pre-generated, generate them now
    current_ss->nof_locations = srslte_pdcch_ue_locations(&q->pdcch, current_ss->loc, MAX_CANDIDATES_UE, sf_idx, cfi, rnti);        
  }
  
  srslte_pdcch_set_cfi(&q->pdcch, cfi);

  for (int f = 0; f < 2; f++) {
    srslte_dci_format_t format = ue_dci_formats[tm][f];

    INFO("Searching DL C-RNTI %s in %d ue locations\n", srslte_dci_format_string(format),
         current_ss->nof_locations);

    current_ss->format = format;
    if ((ret = dci_blind_search(q, current_ss, rnti, dci_msg))) {
      return ret; 
    }
  }

  // Search Format 1A in the Common SS also
  if (q->current_rnti == rnti) {
    current_ss = &q->current_ss_common[cfi-1];
  } else {
    // If locations are not pre-generated, generate them now
    current_ss->nof_locations = srslte_pdcch_common_locations(&q->pdcch, current_ss->loc, MAX_CANDIDATES_COM, cfi);
  }
  
  srslte_pdcch_set_cfi(&q->pdcch, cfi);
  
  // Search for RNTI only if there is room for the common search space 
  if (current_ss->nof_locations > 0) {    
    current_ss->format = SRSLTE_DCI_FORMAT1A; 
    INFO("Searching DL C-RNTI in %d ue locations, format 1A\n", current_ss->nof_locations);
    return dci_blind_search(q, current_ss, rnti, dci_msg);   
  }
  return SRSLTE_SUCCESS; 
}

int srslte_ue_dl_find_dl_dci_type(srslte_ue_dl_t *q, uint32_t tm, uint32_t cfi, uint32_t sf_idx,
                                  uint16_t rnti, srslte_rnti_type_t rnti_type, srslte_dci_msg_t *dci_msg)
{  
  if (rnti_type == SRSLTE_RNTI_SI || rnti_type == SRSLTE_RNTI_PCH || rnti_type == SRSLTE_RNTI_RAR) {
    return find_dl_dci_type_siprarnti(q, cfi, rnti, dci_msg);
  } else {
    return find_dl_dci_type_crnti(q, tm, cfi, sf_idx, rnti, dci_msg);
  }
}

bool srslte_ue_dl_decode_phich(srslte_ue_dl_t *q, uint32_t sf_idx, uint32_t n_prb_lowest, uint32_t n_dmrs)
{
  uint8_t ack_bit; 
  float distance;
  uint32_t ngroup, nseq; 
  srslte_phich_calc(&q->phich, n_prb_lowest, n_dmrs, &ngroup, &nseq);
  INFO("Decoding PHICH sf_idx=%d, n_prb_lowest=%d, n_dmrs=%d, n_group=%d, n_seq=%d, Ngroups=%d, Nsf=%d\n", 
    sf_idx, n_prb_lowest, n_dmrs, ngroup, nseq, 
    srslte_phich_ngroups(&q->phich), srslte_phich_nsf(&q->phich));
  
  cf_t *ce0[SRSLTE_MAX_PORTS];
  for (int i=0;i<SRSLTE_MAX_PORTS;i++) {
    ce0[i] = q->ce_m[i][0];
  }

  
  if (!srslte_phich_decode(&q->phich, q->sf_symbols_m[0], ce0, 0, ngroup, nseq, sf_idx, &ack_bit, &distance)) {
    INFO("Decoded PHICH %d with distance %f\n", ack_bit, distance);    
  } else {
    fprintf(stderr, "Error decoding PHICH\n");
    return false; 
  }
  if (ack_bit) {
    return true; 
  } else {
    return false; 
  }
}

void srslte_ue_dl_save_signal(srslte_ue_dl_t *q, srslte_softbuffer_rx_t *softbuffer, uint32_t tti, uint32_t rv_idx, uint16_t rnti, uint32_t cfi) {
  srslte_vec_save_file("sf_symbols", q->sf_symbols, SRSLTE_SF_LEN_RE(q->cell.nof_prb, q->cell.cp)*sizeof(cf_t));
  printf("%d samples\n", SRSLTE_SF_LEN_RE(q->cell.nof_prb, q->cell.cp));
  srslte_vec_save_file("ce0", q->ce[0], SRSLTE_SF_LEN_RE(q->cell.nof_prb, q->cell.cp)*sizeof(cf_t));
  if (q->cell.nof_ports > 1) {
    srslte_vec_save_file("ce1", q->ce[1], SRSLTE_SF_LEN_RE(q->cell.nof_prb, q->cell.cp)*sizeof(cf_t));
  }
  srslte_vec_save_file("pcfich_ce0", q->pcfich.ce[0], q->pcfich.nof_symbols*sizeof(cf_t));
  srslte_vec_save_file("pcfich_ce1", q->pcfich.ce[1], q->pcfich.nof_symbols*sizeof(cf_t));
  srslte_vec_save_file("pcfich_symbols", q->pcfich.symbols[0], q->pcfich.nof_symbols*sizeof(cf_t));
  srslte_vec_save_file("pcfich_eq_symbols", q->pcfich.d, q->pcfich.nof_symbols*sizeof(cf_t));
  srslte_vec_save_file("pcfich_llr", q->pcfich.data_f, PCFICH_CFI_LEN*sizeof(float));
  
  srslte_vec_save_file("pdcch_ce0", q->pdcch.ce[0], q->pdcch.nof_cce*36*sizeof(cf_t));
  srslte_vec_save_file("pdcch_ce1", q->pdcch.ce[1], q->pdcch.nof_cce*36*sizeof(cf_t));
  srslte_vec_save_file("pdcch_symbols", q->pdcch.symbols[0], q->pdcch.nof_cce*36*sizeof(cf_t));
  srslte_vec_save_file("pdcch_eq_symbols", q->pdcch.d, q->pdcch.nof_cce*36*sizeof(cf_t));
  srslte_vec_save_file("pdcch_llr", q->pdcch.llr, q->pdcch.nof_cce*72*sizeof(float));

  
<<<<<<< HEAD
  
=======
>>>>>>> 05da1ac4
  srslte_vec_save_file("pdsch_symbols", q->pdsch.d, q->pdsch_cfg.nbits[0].nof_re*sizeof(cf_t));
  srslte_vec_save_file("llr", q->pdsch.e, q->pdsch_cfg.nbits[0].nof_bits*sizeof(cf_t));
  int cb_len = q->pdsch_cfg.cb_segm[0].K1;
  for (int i=0;i<q->pdsch_cfg.cb_segm[0].C;i++) {
<<<<<<< HEAD
    char tmpstr[64]; 
=======
    char tmpstr[64];
>>>>>>> 05da1ac4
    snprintf(tmpstr,64,"rmout_%d.dat",i);
    srslte_vec_save_file(tmpstr, softbuffer->buffer_f[i], (3*cb_len+12)*sizeof(int16_t));  
  }
  printf("Saved files for tti=%d, sf=%d, cfi=%d, mcs=%d, rv=%d, rnti=0x%x\n", tti, tti%10, cfi, 
         q->pdsch_cfg.grant.mcs[0].idx, rv_idx, rnti);
}


<|MERGE_RESOLUTION|>--- conflicted
+++ resolved
@@ -53,11 +53,7 @@
 const uint32_t nof_common_formats = 2; 
 
 int srslte_ue_dl_init(srslte_ue_dl_t *q,
-<<<<<<< HEAD
-                      srslte_cell_t cell,
-=======
                       uint32_t max_prb,
->>>>>>> 05da1ac4
                       uint32_t nof_rx_antennas)
 {
   int ret = SRSLTE_ERROR_INVALID_INPUTS; 
@@ -97,18 +93,10 @@
       goto clean_exit;
     }
 
-<<<<<<< HEAD
-    if (srslte_pdsch_init_rx(&q->pdsch, q->cell, nof_rx_antennas)) {
-      fprintf(stderr, "Error creating PDSCH object\n");
-      goto clean_exit;
-    }
-
-=======
     if (srslte_pdsch_init_ue(&q->pdsch, max_prb, nof_rx_antennas)) {
       fprintf(stderr, "Error creating PDSCH object\n");
       goto clean_exit;
     }
->>>>>>> 05da1ac4
     for (int i = 0; i < SRSLTE_MAX_TB; i++) {
       q->softbuffers[i] = srslte_vec_malloc(sizeof(srslte_softbuffer_rx_t));
       if (!q->softbuffers[i]) {
@@ -116,11 +104,7 @@
         goto clean_exit;
       }
 
-<<<<<<< HEAD
-      if (srslte_softbuffer_rx_init(q->softbuffers[i], q->cell.nof_prb)) {
-=======
       if (srslte_softbuffer_rx_init(q->softbuffers[i], max_prb)) {
->>>>>>> 05da1ac4
         fprintf(stderr, "Error initiating soft buffer\n");
         goto clean_exit;
       }
@@ -831,19 +815,11 @@
   srslte_vec_save_file("pdcch_llr", q->pdcch.llr, q->pdcch.nof_cce*72*sizeof(float));
 
   
-<<<<<<< HEAD
-  
-=======
->>>>>>> 05da1ac4
   srslte_vec_save_file("pdsch_symbols", q->pdsch.d, q->pdsch_cfg.nbits[0].nof_re*sizeof(cf_t));
   srslte_vec_save_file("llr", q->pdsch.e, q->pdsch_cfg.nbits[0].nof_bits*sizeof(cf_t));
   int cb_len = q->pdsch_cfg.cb_segm[0].K1;
   for (int i=0;i<q->pdsch_cfg.cb_segm[0].C;i++) {
-<<<<<<< HEAD
-    char tmpstr[64]; 
-=======
     char tmpstr[64];
->>>>>>> 05da1ac4
     snprintf(tmpstr,64,"rmout_%d.dat",i);
     srslte_vec_save_file(tmpstr, softbuffer->buffer_f[i], (3*cb_len+12)*sizeof(int16_t));  
   }
