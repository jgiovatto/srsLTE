--- conflicted
+++ resolved
@@ -494,13 +494,9 @@
   uint32_t cfo_loop_pss_conv;
   uint32_t cfo_ref_mask;
   bool average_subframe_enabled;
-<<<<<<< HEAD
-=======
   bool estimator_fil_auto;
   float estimator_fil_stddev;
   uint32_t estimator_fil_order;
-  int time_correct_period;
->>>>>>> 99253cb7
   std::string sss_algorithm;
   bool rssi_sensor_enabled;
   bool sic_pss_enabled;
