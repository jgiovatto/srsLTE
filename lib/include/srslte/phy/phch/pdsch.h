/**
 *
 * \section COPYRIGHT
 *
 * Copyright 2013-2015 Software Radio Systems Limited
 *
 * \section LICENSE
 *
 * This file is part of the srsLTE library.
 *
 * srsLTE is free software: you can redistribute it and/or modify
 * it under the terms of the GNU Affero General Public License as
 * published by the Free Software Foundation, either version 3 of
 * the License, or (at your option) any later version.
 *
 * srsLTE is distributed in the hope that it will be useful,
 * but WITHOUT ANY WARRANTY; without even the implied warranty of
 * MERCHANTABILITY or FITNESS FOR A PARTICULAR PURPOSE.  See the
 * GNU Affero General Public License for more details.
 *
 * A copy of the GNU Affero General Public License can be found in
 * the LICENSE file in the top-level directory of this distribution
 * and at http://www.gnu.org/licenses/.
 *
 */

/******************************************************************************
 *  File:         pdsch.h
 *
 *  Description:  Physical downlink shared channel
 *
 *  Reference:    3GPP TS 36.211 version 10.0.0 Release 10 Sec. 6.4
 *****************************************************************************/

#ifndef PDSCH_
#define PDSCH_

#include "srslte/config.h"
#include "srslte/phy/common/phy_common.h"
#include "srslte/phy/mimo/precoding.h"
#include "srslte/phy/mimo/layermap.h"
#include "srslte/phy/modem/mod.h"
#include "srslte/phy/modem/demod_soft.h"
#include "srslte/phy/scrambling/scrambling.h"
#include "srslte/phy/phch/dci.h"
#include "srslte/phy/phch/regs.h"
#include "srslte/phy/phch/sch.h"
#include "srslte/phy/phch/pdsch_cfg.h"

typedef struct {
  srslte_sequence_t seq[SRSLTE_MAX_CODEWORDS][SRSLTE_NSUBFRAMES_X_FRAME];
<<<<<<< HEAD
=======
  uint32_t cell_id;
>>>>>>> 05da1ac4
  bool sequence_generated;
} srslte_pdsch_user_t;

/* PDSCH object */
typedef struct SRSLTE_API {
  srslte_cell_t cell;
  
  uint32_t nof_rx_antennas;
  
  uint32_t max_re;

  uint16_t ue_rnti;
  bool is_ue;

  /* buffers */
  // void buffers are shared for tx and rx
  cf_t *ce[SRSLTE_MAX_PORTS][SRSLTE_MAX_PORTS]; /* Channel estimation (Rx only) */
  cf_t *symbols[SRSLTE_MAX_PORTS];              /* PDSCH Encoded/Decoded Symbols */
  cf_t *x[SRSLTE_MAX_LAYERS];                   /* Layer mapped */
  cf_t *d[SRSLTE_MAX_CODEWORDS];                /* Modulated/Demodulated codewords */
  void *e[SRSLTE_MAX_CODEWORDS];

  /* tx & rx objects */
  srslte_modem_table_t mod[4];
  
  // This is to generate the scrambling seq for multiple CRNTIs
  srslte_pdsch_user_t **users;

  srslte_sequence_t tmp_seq;

  srslte_sch_t dl_sch;

} srslte_pdsch_t;

<<<<<<< HEAD
SRSLTE_API int srslte_pdsch_init_tx(srslte_pdsch_t *q,
                                    srslte_cell_t cell);

SRSLTE_API int srslte_pdsch_init_rx(srslte_pdsch_t *q,
                                    srslte_cell_t cell,
                                    uint32_t nof_antennas);
=======

SRSLTE_API int srslte_pdsch_init_ue(srslte_pdsch_t *q,
                                    uint32_t max_prb,
                                    uint32_t nof_rx_antennas);

SRSLTE_API int srslte_pdsch_init_enb(srslte_pdsch_t *q,
                                     uint32_t max_prb);
>>>>>>> 05da1ac4

SRSLTE_API void srslte_pdsch_free(srslte_pdsch_t *q);

SRSLTE_API int srslte_pdsch_set_cell(srslte_pdsch_t *q,
                                     srslte_cell_t cell);

SRSLTE_API int srslte_pdsch_set_rnti(srslte_pdsch_t *q,
                                     uint16_t rnti);

SRSLTE_API void srslte_pdsch_free_rnti(srslte_pdsch_t *q, 
                                      uint16_t rnti);

SRSLTE_API int srslte_pdsch_cfg(srslte_pdsch_cfg_t *cfg,
                                srslte_cell_t cell, 
                                srslte_ra_dl_grant_t *grant, 
                                uint32_t cfi, 
                                uint32_t sf_idx, 
                                int rvidx);

SRSLTE_API int srslte_pdsch_cfg_mimo(srslte_pdsch_cfg_t *cfg,
                                     srslte_cell_t cell,
                                     srslte_ra_dl_grant_t *grant,
                                     uint32_t cfi,
                                     uint32_t sf_idx,
                                     int rvidx[SRSLTE_MAX_CODEWORDS],
                                     srslte_mimo_type_t mimo_type,
                                     uint32_t pmi);

SRSLTE_API int srslte_pdsch_encode(srslte_pdsch_t *q,
                                         srslte_pdsch_cfg_t *cfg,
                                         srslte_softbuffer_tx_t *softbuffers[SRSLTE_MAX_CODEWORDS],
                                         uint8_t *data[SRSLTE_MAX_CODEWORDS],
                                         uint16_t rnti,
                                         cf_t *sf_symbols[SRSLTE_MAX_PORTS]);

SRSLTE_API int srslte_pdsch_decode(srslte_pdsch_t *q, 
                                   srslte_pdsch_cfg_t *cfg,
                                   srslte_softbuffer_rx_t *softbuffers[SRSLTE_MAX_CODEWORDS],
                                   cf_t *sf_symbols[SRSLTE_MAX_PORTS],
                                   cf_t *ce[SRSLTE_MAX_PORTS][SRSLTE_MAX_PORTS],
                                   float noise_estimate,
                                   uint16_t rnti,
                                   uint8_t *data[SRSLTE_MAX_CODEWORDS],
                                   bool acks[SRSLTE_MAX_CODEWORDS]);

SRSLTE_API int srslte_pdsch_pmi_select(srslte_pdsch_t *q,
                                       srslte_pdsch_cfg_t *cfg,
                                       cf_t *ce[SRSLTE_MAX_PORTS][SRSLTE_MAX_PORTS],
                                       float noise_estimate,
                                       uint32_t nof_ce,
                                       uint32_t pmi[SRSLTE_MAX_LAYERS],
                                       float sinr[SRSLTE_MAX_LAYERS][SRSLTE_MAX_CODEBOOKS]);

SRSLTE_API int srslte_pdsch_cn_compute(srslte_pdsch_t *q,
                                       cf_t *ce[SRSLTE_MAX_PORTS][SRSLTE_MAX_PORTS],
                                       uint32_t nof_ce,
                                       float *cn);

SRSLTE_API void srslte_pdsch_set_max_noi(srslte_pdsch_t *q, uint32_t max_iter);

SRSLTE_API float srslte_pdsch_average_noi(srslte_pdsch_t *q);

SRSLTE_API uint32_t srslte_pdsch_last_noi(srslte_pdsch_t *q); 

#endif<|MERGE_RESOLUTION|>--- conflicted
+++ resolved
@@ -49,10 +49,7 @@
 
 typedef struct {
   srslte_sequence_t seq[SRSLTE_MAX_CODEWORDS][SRSLTE_NSUBFRAMES_X_FRAME];
-<<<<<<< HEAD
-=======
   uint32_t cell_id;
->>>>>>> 05da1ac4
   bool sequence_generated;
 } srslte_pdsch_user_t;
 
@@ -87,14 +84,6 @@
 
 } srslte_pdsch_t;
 
-<<<<<<< HEAD
-SRSLTE_API int srslte_pdsch_init_tx(srslte_pdsch_t *q,
-                                    srslte_cell_t cell);
-
-SRSLTE_API int srslte_pdsch_init_rx(srslte_pdsch_t *q,
-                                    srslte_cell_t cell,
-                                    uint32_t nof_antennas);
-=======
 
 SRSLTE_API int srslte_pdsch_init_ue(srslte_pdsch_t *q,
                                     uint32_t max_prb,
@@ -102,7 +91,6 @@
 
 SRSLTE_API int srslte_pdsch_init_enb(srslte_pdsch_t *q,
                                      uint32_t max_prb);
->>>>>>> 05da1ac4
 
 SRSLTE_API void srslte_pdsch_free(srslte_pdsch_t *q);
 
