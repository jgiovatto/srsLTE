/**
 *
 * \section COPYRIGHT
 *
 * Copyright 2013-2015 Software Radio Systems Limited
 *
 * \section LICENSE
 *
 * This file is part of the srsLTE library.
 *
 * srsLTE is free software: you can redistribute it and/or modify
 * it under the terms of the GNU Affero General Public License as
 * published by the Free Software Foundation, either version 3 of
 * the License, or (at your option) any later version.
 *
 * srsLTE is distributed in the hope that it will be useful,
 * but WITHOUT ANY WARRANTY; without even the implied warranty of
 * MERCHANTABILITY or FITNESS FOR A PARTICULAR PURPOSE.  See the
 * GNU Affero General Public License for more details.
 *
 * A copy of the GNU Affero General Public License can be found in
 * the LICENSE file in the top-level directory of this distribution
 * and at http://www.gnu.org/licenses/.
 *
 */

/******************************************************************************
 *  File:         ue_dl.h
 *
 *  Description:  UE downlink object.
 *
 *                This module is a frontend to all the downlink data and control
 *                channel processing modules.
 *
 *  Reference:
 *****************************************************************************/

#ifndef UEDL_H
#define UEDL_H

#include <stdbool.h>

#include "srslte/phy/ch_estimation/chest_dl.h"
#include "srslte/phy/dft/ofdm.h"
#include "srslte/phy/common/phy_common.h"

#include "srslte/phy/phch/dci.h"
#include "srslte/phy/phch/pcfich.h"
#include "srslte/phy/phch/pdcch.h"
#include "srslte/phy/phch/pdsch.h"
#include "srslte/phy/phch/pdsch_cfg.h"
#include "srslte/phy/phch/phich.h"
#include "srslte/phy/phch/ra.h"
#include "srslte/phy/phch/regs.h"

#include "srslte/phy/sync/cfo.h"

#include "srslte/phy/utils/vector.h"
#include "srslte/phy/utils/debug.h"

#include "srslte/config.h"


#define MAX_CANDIDATES_UE  16 // From 36.213 Table 9.1.1-1
#define MAX_CANDIDATES_COM 6 // From 36.213 Table 9.1.1-1
#define MAX_CANDIDATES (MAX_CANDIDATES_UE + MAX_CANDIDATES_COM)   


typedef struct {
  srslte_dci_format_t format; 
  srslte_dci_location_t loc[MAX_CANDIDATES];
  uint32_t nof_locations; 
} dci_blind_search_t; 

typedef struct SRSLTE_API {
  srslte_pcfich_t pcfich;
  srslte_pdcch_t pdcch;
  srslte_pdsch_t pdsch;
  srslte_phich_t phich; 
  srslte_regs_t regs;
  srslte_ofdm_t fft;
  srslte_chest_dl_t chest;
  
  srslte_cfo_t sfo_correct; 
  
  srslte_pdsch_cfg_t pdsch_cfg; 
  srslte_softbuffer_rx_t *softbuffers[SRSLTE_MAX_CODEWORDS];
  srslte_ra_dl_dci_t dl_dci;
  srslte_cell_t cell;

  uint32_t nof_rx_antennas;
  
  cf_t *sf_symbols;  // this is for backwards compatibility
  cf_t *sf_symbols_m[SRSLTE_MAX_PORTS]; 
  cf_t *ce[SRSLTE_MAX_PORTS]; // compatibility
  cf_t *ce_m[SRSLTE_MAX_PORTS][SRSLTE_MAX_PORTS];

  /* RI, PMI and SINR for MIMO statistics */
  float sinr[SRSLTE_MAX_LAYERS][SRSLTE_MAX_CODEBOOKS];
  uint32_t pmi[SRSLTE_MAX_LAYERS];
  uint32_t ri;

  srslte_dci_format_t dci_format;
  uint64_t pkt_errors; 
  uint64_t pkts_total;
  uint64_t nof_detected; 

  uint16_t current_rnti;
  dci_blind_search_t current_ss_ue[3][10];
  dci_blind_search_t current_ss_common[3];
  srslte_dci_location_t last_location;
  srslte_dci_location_t last_location_ul;
  
  srslte_dci_msg_t pending_ul_dci_msg; 
  uint16_t pending_ul_dci_rnti; 
  
  float sample_offset; 
}srslte_ue_dl_t;

/* This function shall be called just after the initial synchronization */
SRSLTE_API int srslte_ue_dl_init(srslte_ue_dl_t *q,
<<<<<<< HEAD
                                 srslte_cell_t cell,
=======
                                 uint32_t max_prb,
>>>>>>> 05da1ac4
                                 uint32_t nof_rx_antennas);

SRSLTE_API void srslte_ue_dl_free(srslte_ue_dl_t *q);

<<<<<<< HEAD
SRSLTE_API int srslte_ue_dl_decode_fft_estimate(srslte_ue_dl_t *q,
                                                cf_t *input[SRSLTE_MAX_PORTS], 
=======
SRSLTE_API int srslte_ue_dl_set_cell(srslte_ue_dl_t *q,
                                          srslte_cell_t cell);

SRSLTE_API int srslte_ue_dl_decode_fft_estimate(srslte_ue_dl_t *q,
                                                cf_t *input[SRSLTE_MAX_PORTS],
>>>>>>> 05da1ac4
                                                uint32_t sf_idx, 
                                                uint32_t *cfi); 

SRSLTE_API int srslte_ue_dl_decode_estimate(srslte_ue_dl_t *q, 
                                            uint32_t sf_idx, 
                                            uint32_t *cfi); 

SRSLTE_API int srslte_ue_dl_cfg_grant(srslte_ue_dl_t *q,
                                      srslte_ra_dl_grant_t *grant,
                                      uint32_t cfi,
                                      uint32_t sf_idx,
                                      int rvidx[SRSLTE_MAX_CODEWORDS],
                                      srslte_mimo_type_t mimo_type);

SRSLTE_API int srslte_ue_dl_find_ul_dci(srslte_ue_dl_t *q, 
                                        uint32_t cfi, 
                                        uint32_t sf_idx, 
                                        uint16_t rnti, 
                                        srslte_dci_msg_t *dci_msg); 

SRSLTE_API int srslte_ue_dl_find_dl_dci(srslte_ue_dl_t *q, 
                                        uint32_t tm,
                                        uint32_t cfi, 
                                        uint32_t sf_idx, 
                                        uint16_t rnti, 
                                        srslte_dci_msg_t *dci_msg); 

SRSLTE_API int srslte_ue_dl_find_dl_dci_type(srslte_ue_dl_t *q, 
                                             uint32_t tm,
                                             uint32_t cfi, 
                                             uint32_t sf_idx, 
                                             uint16_t rnti, 
                                             srslte_rnti_type_t rnti_type, 
                                             srslte_dci_msg_t *dci_msg);

SRSLTE_API uint32_t srslte_ue_dl_get_ncce(srslte_ue_dl_t *q);

SRSLTE_API void srslte_ue_dl_set_sample_offset(srslte_ue_dl_t * q, 
                                               float sample_offset); 

SRSLTE_API int srslte_ue_dl_decode(srslte_ue_dl_t *q,
                                   cf_t *input[SRSLTE_MAX_PORTS],
                                   uint8_t *data[SRSLTE_MAX_CODEWORDS],
                                   uint32_t tm,
                                   uint32_t tti,
                                   bool acks[SRSLTE_MAX_CODEWORDS]);

SRSLTE_API int srslte_ue_dl_decode_rnti(srslte_ue_dl_t *q,
                                        cf_t *input[SRSLTE_MAX_PORTS],
                                        uint8_t *data[SRSLTE_MAX_CODEWORDS],
                                        uint32_t tm,
                                        uint32_t tti,
                                        uint16_t rnti,
                                        bool acks[SRSLTE_MAX_CODEWORDS]);

SRSLTE_API int srslte_ue_dl_ri_pmi_select(srslte_ue_dl_t *q,
                                          uint8_t *ri,
                                          uint8_t *pmi,
                                          float *current_sinr);

SRSLTE_API int srslte_ue_dl_ri_select(srslte_ue_dl_t *q,
                                      uint8_t *ri,
                                      float *cn);

SRSLTE_API bool srslte_ue_dl_decode_phich(srslte_ue_dl_t *q, 
                                          uint32_t sf_idx, 
                                          uint32_t n_prb_lowest, 
                                          uint32_t n_dmrs); 

SRSLTE_API void srslte_ue_dl_reset(srslte_ue_dl_t *q);

SRSLTE_API void srslte_ue_dl_set_rnti(srslte_ue_dl_t *q, 
                                      uint16_t rnti);

SRSLTE_API void srslte_ue_dl_save_signal(srslte_ue_dl_t *q, 
                                         srslte_softbuffer_rx_t *softbuffer, 
                                         uint32_t tti, 
                                         uint32_t rv_idx, 
                                         uint16_t rnti, 
                                         uint32_t cfi); 


#endif<|MERGE_RESOLUTION|>--- conflicted
+++ resolved
@@ -119,25 +119,16 @@
 
 /* This function shall be called just after the initial synchronization */
 SRSLTE_API int srslte_ue_dl_init(srslte_ue_dl_t *q,
-<<<<<<< HEAD
-                                 srslte_cell_t cell,
-=======
                                  uint32_t max_prb,
->>>>>>> 05da1ac4
                                  uint32_t nof_rx_antennas);
 
 SRSLTE_API void srslte_ue_dl_free(srslte_ue_dl_t *q);
 
-<<<<<<< HEAD
-SRSLTE_API int srslte_ue_dl_decode_fft_estimate(srslte_ue_dl_t *q,
-                                                cf_t *input[SRSLTE_MAX_PORTS], 
-=======
 SRSLTE_API int srslte_ue_dl_set_cell(srslte_ue_dl_t *q,
                                           srslte_cell_t cell);
 
 SRSLTE_API int srslte_ue_dl_decode_fft_estimate(srslte_ue_dl_t *q,
                                                 cf_t *input[SRSLTE_MAX_PORTS],
->>>>>>> 05da1ac4
                                                 uint32_t sf_idx, 
                                                 uint32_t *cfi); 
 
