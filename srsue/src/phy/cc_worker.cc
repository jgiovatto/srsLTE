/*
 * Copyright 2013-2020 Software Radio Systems Limited
 *
 * This file is part of srsLTE.
 *
 * srsLTE is free software: you can redistribute it and/or modify
 * it under the terms of the GNU Affero General Public License as
 * published by the Free Software Foundation, either version 3 of
 * the License, or (at your option) any later version.
 *
 * srsLTE is distributed in the hope that it will be useful,
 * but WITHOUT ANY WARRANTY; without even the implied warranty of
 * MERCHANTABILITY or FITNESS FOR A PARTICULAR PURPOSE.  See the
 * GNU Affero General Public License for more details.
 *
 * A copy of the GNU Affero General Public License can be found in
 * the LICENSE file in the top-level directory of this distribution
 * and at http://www.gnu.org/licenses/.
 *
 */

#include "srslte/srslte.h"

#include "srsue/hdr/phy/cc_worker.h"

#define Error(fmt, ...)                                                                                                \
  if (SRSLTE_DEBUG_ENABLED)                                                                                            \
  log_h->error(fmt, ##__VA_ARGS__)
#define Warning(fmt, ...)                                                                                              \
  if (SRSLTE_DEBUG_ENABLED)                                                                                            \
  log_h->warning(fmt, ##__VA_ARGS__)
#define Info(fmt, ...)                                                                                                 \
  if (SRSLTE_DEBUG_ENABLED)                                                                                            \
  log_h->info(fmt, ##__VA_ARGS__)
#define Debug(fmt, ...)                                                                                                \
  if (SRSLTE_DEBUG_ENABLED)                                                                                            \
  log_h->debug(fmt, ##__VA_ARGS__)

#define CURRENT_TTI (sf_cfg_dl.tti)
#define CURRENT_SFIDX (sf_cfg_dl.tti % 10)
#define CURRENT_TTI_TX (sf_cfg_ul.tti)

namespace srsue {

/************
 *
 * Common Functions
 *
 */

cc_worker::cc_worker(uint32_t cc_idx_, uint32_t max_prb, srsue::phy_common* phy_, srslte::log* log_h_)
{
  cc_idx = cc_idx_;
  phy    = phy_;
  log_h  = log_h_;

  signal_buffer_max_samples = 3 * SRSLTE_SF_LEN_PRB(max_prb);

  for (uint32_t i = 0; i < phy->args->nof_rx_ant; i++) {
    signal_buffer_rx[i] = srslte_vec_cf_malloc(signal_buffer_max_samples);
    if (!signal_buffer_rx[i]) {
      Error("Allocating memory\n");
      return;
    }
    signal_buffer_tx[i] = srslte_vec_cf_malloc(signal_buffer_max_samples);
    if (!signal_buffer_tx[i]) {
      Error("Allocating memory\n");
      return;
    }
  }

  if (srslte_ue_dl_init(&ue_dl, signal_buffer_rx, max_prb, phy->args->nof_rx_ant)) {
    Error("Initiating UE DL\n");
    return;
  }

  if (srslte_ue_ul_init(&ue_ul, signal_buffer_tx[0], max_prb)) {
    Error("Initiating UE UL\n");
    return;
  }

  phy->set_ue_dl_cfg(&ue_dl_cfg);
  phy->set_ue_ul_cfg(&ue_ul_cfg);
  phy->set_pdsch_cfg(&ue_dl_cfg.cfg.pdsch);
  phy->set_pdsch_cfg(&pmch_cfg.pdsch_cfg); // set same config in PMCH decoder

  // Define MBSFN subframes channel estimation and save default one
  chest_mbsfn_cfg.filter_type    = SRSLTE_CHEST_FILTER_TRIANGLE;
  chest_mbsfn_cfg.filter_coef[0] = 0.1;
  chest_mbsfn_cfg.estimator_alg  = SRSLTE_ESTIMATOR_ALG_INTERPOLATE;
  chest_mbsfn_cfg.noise_alg      = SRSLTE_NOISE_ALG_PSS;

  chest_default_cfg = ue_dl_cfg.chest_cfg;

  // Set default PHY params
  reset();

  if (phy->args->pdsch_8bit_decoder) {
    ue_dl.pdsch.llr_is_8bit        = true;
    ue_dl.pdsch.dl_sch.llr_is_8bit = true;
  }
}

cc_worker::~cc_worker()
{
  for (uint32_t i = 0; i < phy->args->nof_rx_ant; i++) {
    if (signal_buffer_tx[i]) {
      free(signal_buffer_tx[i]);
    }
    if (signal_buffer_rx[i]) {
      free(signal_buffer_rx[i]);
    }
  }
  srslte_ue_dl_free(&ue_dl);
  srslte_ue_ul_free(&ue_ul);
}

void cc_worker::reset()
{
  // constructor sets defaults
  srslte::phy_cfg_t empty_cfg;
  set_config_unlocked(empty_cfg);
}

void cc_worker::reset_cell_unlocked()
{
  cell_initiated = false;
}

bool cc_worker::set_cell_unlocked(srslte_cell_t cell_)
{
  if (cell.id != cell_.id || !cell_initiated) {
    cell = cell_;

    if (srslte_ue_dl_set_cell(&ue_dl, cell)) {
      Error("Setting ue_dl cell\n");
      return false;
    }

    if (srslte_ue_dl_set_mbsfn_area_id(&ue_dl, 1)) {
      Error("Setting mbsfn id\n");
    }

    if (srslte_ue_ul_set_cell(&ue_ul, cell)) {
      Error("Initiating UE UL\n");
      return false;
    }

    if (cell.frame_type == SRSLTE_TDD && ue_dl_cfg.chest_cfg.estimator_alg != SRSLTE_ESTIMATOR_ALG_INTERPOLATE) {
      chest_default_cfg.estimator_alg = SRSLTE_ESTIMATOR_ALG_INTERPOLATE;
      srslte::console("Enabling subframe interpolation for TDD cells (recommended setting)\n");
    }

    cell_initiated = true;
  }
  return true;
}

uint32_t cc_worker::get_buffer_len()
{
  return signal_buffer_max_samples;
}

cf_t* cc_worker::get_rx_buffer(uint32_t antenna_idx)
{
  return signal_buffer_rx[antenna_idx];
}

cf_t* cc_worker::get_tx_buffer(uint32_t antenna_idx)
{
  return signal_buffer_tx[antenna_idx];
}

void cc_worker::set_tti(uint32_t tti)
{
  sf_cfg_dl.tti       = tti;
  sf_cfg_ul.tti       = TTI_TX(tti);
  sf_cfg_ul.shortened = false;
}

void cc_worker::set_cfo_unlocked(float cfo)
{
  ue_ul_cfg.cfo_value = cfo;
}

float cc_worker::get_ref_cfo() const
{
  return ue_dl.chest_res.cfo;
}

void cc_worker::set_crnti_unlocked(uint16_t rnti)
{
  srslte_ue_dl_set_rnti(&ue_dl, rnti);
  srslte_ue_ul_set_rnti(&ue_ul, rnti);
}

void cc_worker::set_tdd_config_unlocked(srslte_tdd_config_t config)
{
  sf_cfg_dl.tdd_config = config;
  sf_cfg_ul.tdd_config = config;
}

void cc_worker::enable_pregen_signals_unlocked(bool enabled)
{
  pregen_enabled = enabled;
}

/************
 *
 * Downlink Functions
 *
 */

bool cc_worker::work_dl_regular()
{
  bool dl_ack[SRSLTE_MAX_CODEWORDS] = {};

  mac_interface_phy_lte::tb_action_dl_t dl_action = {};

  bool found_dl_grant = false;

  if (!cell_initiated) {
    log_h->warning("Trying to access cc_worker=%d while cell not initialized (DL)\n", cc_idx);
    return false;
  }

  sf_cfg_dl.sf_type = SRSLTE_SF_NORM;

  // Set default channel estimation
  ue_dl_cfg.chest_cfg = chest_default_cfg;

  /* For TDD, when searching for SIB1, the ul/dl configuration is unknown and need to do blind search over
   * the possible mi values
   */
  uint32_t mi_set_len;
  if (cell.frame_type == SRSLTE_TDD && !sf_cfg_dl.tdd_config.configured) {
    mi_set_len = 3;
  } else {
    mi_set_len = 1;
  }

  // Blind search PHICH mi value
  for (uint32_t i = 0; i < mi_set_len && !found_dl_grant; i++) {

    if (mi_set_len == 1) {
      srslte_ue_dl_set_mi_auto(&ue_dl);
    } else {
      srslte_ue_dl_set_mi_manual(&ue_dl, i);
    }

    /* Do FFT and extract PDCCH LLR, or quit if no actions are required in this subframe */
    if (srslte_ue_dl_decode_fft_estimate(&ue_dl, &sf_cfg_dl, &ue_dl_cfg) < 0) {
      Error("Getting PDCCH FFT estimate\n");
      return false;
    }

    /* Look for DL and UL dci(s) if this is PCell, or no cross-carrier scheduling is enabled */
    if ((cc_idx == 0) || (!ue_dl_cfg.cfg.dci.cif_present)) {
      found_dl_grant = decode_pdcch_dl() > 0;
      decode_pdcch_ul();
    }
  }

  srslte_dci_dl_t dci_dl       = {};
  uint32_t        grant_cc_idx = 0;
  bool            has_dl_grant = phy->get_dl_pending_grant(CURRENT_TTI, cc_idx, &grant_cc_idx, &dci_dl);

  // If found a dci for this carrier, generate a grant, pass it to MAC and decode the associated PDSCH
  if (has_dl_grant) {

    // Read last TB from last retx for this pid
    for (uint32_t i = 0; i < SRSLTE_MAX_CODEWORDS; i++) {
      ue_dl_cfg.cfg.pdsch.grant.last_tbs[i] = phy->last_dl_tbs[dci_dl.pid][cc_idx][i];
    }
    // Generate PHY grant
    if (srslte_ue_dl_dci_to_pdsch_grant(&ue_dl, &sf_cfg_dl, &ue_dl_cfg, &dci_dl, &ue_dl_cfg.cfg.pdsch.grant)) {
      Info("Converting DCI message to DL dci\n");
      return false;
    }

    // Save TB for next retx
    for (uint32_t i = 0; i < SRSLTE_MAX_CODEWORDS; i++) {
      phy->last_dl_tbs[dci_dl.pid][cc_idx][i] = ue_dl_cfg.cfg.pdsch.grant.last_tbs[i];
    }

    // Set RNTI
    ue_dl_cfg.cfg.pdsch.rnti = dci_dl.rnti;

    // Generate MAC grant
    mac_interface_phy_lte::mac_grant_dl_t mac_grant = {};
    dl_phy_to_mac_grant(&ue_dl_cfg.cfg.pdsch.grant, &dci_dl, &mac_grant);

    // Save ACK resource configuration
    srslte_pdsch_ack_resource_t ack_resource = {dci_dl.dai, dci_dl.location.ncce, grant_cc_idx, dci_dl.tpc_pucch};

    // Send grant to MAC and get action for this TB, then call tb_decoded to unlock MAC
    phy->stack->new_grant_dl(cc_idx, mac_grant, &dl_action);

    // Decode PDSCH
    decode_pdsch(ack_resource, &dl_action, dl_ack);

    // Informs Stack about the decoding status
    phy->stack->tb_decoded(cc_idx, mac_grant, dl_ack);
  }

  /* Decode PHICH */
  decode_phich();

  return true;
}

bool cc_worker::work_dl_mbsfn(srslte_mbsfn_cfg_t mbsfn_cfg)
{
  mac_interface_phy_lte::tb_action_dl_t dl_action = {};

  if (!cell_initiated) {
    log_h->warning("Trying to access cc_worker=%d while cell not initialized (MBSFN)\n", cc_idx);
    return false;
  }

  // Configure MBSFN settings
  srslte_ue_dl_set_mbsfn_area_id(&ue_dl, mbsfn_cfg.mbsfn_area_id);
  srslte_ue_dl_set_non_mbsfn_region(&ue_dl, mbsfn_cfg.non_mbsfn_region_length);

  sf_cfg_dl.sf_type = SRSLTE_SF_MBSFN;

  // Set MBSFN channel estimation
  chest_mbsfn_cfg.mbsfn_area_id = mbsfn_cfg.mbsfn_area_id;
  ue_dl_cfg.chest_cfg           = chest_mbsfn_cfg;

  /* Do FFT and extract PDCCH LLR, or quit if no actions are required in this subframe */
  if (srslte_ue_dl_decode_fft_estimate(&ue_dl, &sf_cfg_dl, &ue_dl_cfg) < 0) {
    Error("Getting PDCCH FFT estimate\n");
    return false;
  }

  decode_pdcch_ul();

  if (mbsfn_cfg.enable) {
    srslte_configure_pmch(&pmch_cfg, &cell, &mbsfn_cfg);
    srslte_ra_dl_compute_nof_re(&cell, &sf_cfg_dl, &pmch_cfg.pdsch_cfg.grant);

    // Send grant to MAC and get action for this TB, then call tb_decoded to unlock MAC
    phy->stack->new_mch_dl(pmch_cfg.pdsch_cfg.grant, &dl_action);
    bool mch_decoded = true;
    if (!decode_pmch(&dl_action, &mbsfn_cfg)) {
      mch_decoded = false;
    }
    phy->stack->mch_decoded((uint32_t)pmch_cfg.pdsch_cfg.grant.tb[0].tbs / 8, mch_decoded);
  } else if (mbsfn_cfg.is_mcch) {
    // release lock in phy_common
    phy->set_mch_period_stop(0);
  }

  /* Decode PHICH */
  decode_phich();

  return true;
}

void cc_worker::dl_phy_to_mac_grant(srslte_pdsch_grant_t*                         phy_grant,
                                    srslte_dci_dl_t*                              dl_dci,
                                    srsue::mac_interface_phy_lte::mac_grant_dl_t* mac_grant)
{
  /* Fill MAC dci structure */
  mac_grant->pid  = dl_dci->pid;
  mac_grant->rnti = dl_dci->rnti;
  mac_grant->tti  = CURRENT_TTI;

  for (int i = 0; i < SRSLTE_MAX_CODEWORDS; i++) {
    mac_grant->tb[i].ndi         = dl_dci->tb[i].ndi;
    mac_grant->tb[i].ndi_present = (dl_dci->tb[i].mcs_idx <= 28);
    mac_grant->tb[i].tbs         = phy_grant->tb[i].enabled ? (phy_grant->tb[i].tbs / (uint32_t)8) : 0;
    mac_grant->tb[i].rv          = phy_grant->tb[i].rv;
  }

  // If SIB dci, use PID to signal TTI to obtain RV from higher layers
  if (mac_grant->rnti == SRSLTE_SIRNTI) {
    mac_grant->pid = CURRENT_TTI;
  }
}

int cc_worker::decode_pdcch_dl()
{
  int nof_grants = 0;

  uint16_t dl_rnti = phy->stack->get_dl_sched_rnti(CURRENT_TTI);
  if (dl_rnti != SRSLTE_INVALID_RNTI) {
    srslte_dci_dl_t dci[SRSLTE_MAX_CARRIERS] = {};

    /* Blind search first without cross scheduling then with it if enabled */
    for (int i = 0; i < (ue_dl_cfg.cfg.dci.cif_present ? 2 : 1) && !nof_grants; i++) {
      Debug("PDCCH looking for rnti=0x%x\n", dl_rnti);
      ue_dl_cfg.cfg.dci.cif_enabled = i > 0;
      ue_dl_cfg.cfg.dci_common_ss   = (cc_idx == 0);
      nof_grants                    = srslte_ue_dl_find_dl_dci(&ue_dl, &sf_cfg_dl, &ue_dl_cfg, dl_rnti, dci);
      if (nof_grants < 0) {
        Error("Looking for DL grants\n");
        return -1;
      }
    }

    // If RAR dci, save TTI
    if (nof_grants > 0 && SRSLTE_RNTI_ISRAR(dl_rnti)) {
      phy->set_rar_grant_tti(CURRENT_TTI);
    }

    for (int k = 0; k < nof_grants; k++) {
      // Save dci to CC index
      phy->set_dl_pending_grant(CURRENT_TTI, dci[k].cif_present ? dci[k].cif : cc_idx, cc_idx, &dci[k]);

      // Logging
      if (log_h->get_level() >= srslte::LOG_LEVEL_INFO) {
        char str[512];
        srslte_dci_dl_info(&dci[k], str, 512);
        log_h->info("PDCCH: cc=%d, %s, snr=%.1f dB\n", cc_idx, str, ue_dl.chest_res.snr_db);
      }
    }
  }
  return nof_grants;
}

int cc_worker::decode_pdsch(srslte_pdsch_ack_resource_t            ack_resource,
                            mac_interface_phy_lte::tb_action_dl_t* action,
                            bool                                   mac_acks[SRSLTE_MAX_CODEWORDS])
{

  srslte_pdsch_res_t pdsch_dec[SRSLTE_MAX_CODEWORDS] = {};

  // See if at least 1 codeword needs to be decoded. If not need to be decode, resend ACK
  bool decode_enable                   = false;
  bool tb_enable[SRSLTE_MAX_CODEWORDS] = {};
  for (uint32_t tb = 0; tb < SRSLTE_MAX_CODEWORDS; tb++) {
    tb_enable[tb] = ue_dl_cfg.cfg.pdsch.grant.tb[tb].enabled;
    if (action->tb[tb].enabled) {
      decode_enable = true;

      // Prepare I/O based on action
      pdsch_dec[tb].payload                  = action->tb[tb].payload;
      ue_dl_cfg.cfg.pdsch.softbuffers.rx[tb] = action->tb[tb].softbuffer.rx;

      // Use RV from higher layers
      ue_dl_cfg.cfg.pdsch.grant.tb[tb].rv = action->tb[tb].rv;

    } else {
      // If this TB is duplicate, indicate PDSCH to skip it
      ue_dl_cfg.cfg.pdsch.grant.tb[tb].enabled = false;
    }
  }

  // Run PDSCH decoder
  if (decode_enable) {
    if (srslte_ue_dl_decode_pdsch(&ue_dl, &sf_cfg_dl, &ue_dl_cfg.cfg.pdsch, pdsch_dec)) {
      Error("ERROR: Decoding PDSCH\n");
    }
  }

  // Generate ACKs for MAC and PUCCH
  uint32_t nof_tb                             = 0;
  uint8_t  pending_acks[SRSLTE_MAX_CODEWORDS] = {};
  for (uint32_t tb = 0; tb < SRSLTE_MAX_CODEWORDS; tb++) {
    // For MAC, set to true if it's a duplicate
    mac_acks[tb] = action->tb[tb].enabled ? pdsch_dec[tb].crc : true;

    // For PUCCH feedback, need to send even if duplicate, but only those CW that were enabled before disabling in th
    // grant
    pending_acks[tb] = tb_enable[tb] ? mac_acks[tb] : 2;

    if (tb_enable[tb]) {
      nof_tb++;
    }
  }

  if (action->generate_ack && nof_tb > 0) {
    phy->set_dl_pending_ack(&sf_cfg_dl, cc_idx, pending_acks, ack_resource);
  }

  if (decode_enable) {
    // Metrics
    dl_metrics_t dl_metrics = {};
    if (ue_dl_cfg.cfg.pdsch.grant.nof_tb == 1) {
      dl_metrics.mcs = ue_dl_cfg.cfg.pdsch.grant.tb[0].mcs_idx;
    } else {
      dl_metrics.mcs = (ue_dl_cfg.cfg.pdsch.grant.tb[0].mcs_idx + ue_dl_cfg.cfg.pdsch.grant.tb[1].mcs_idx) / 2;
    }
    dl_metrics.turbo_iters = pdsch_dec->avg_iterations_block / 2;
    phy->set_dl_metrics(cc_idx, dl_metrics);

    // Logging
    if (log_h->get_level() >= srslte::LOG_LEVEL_INFO) {
      char str[512];
      srslte_pdsch_rx_info(&ue_dl_cfg.cfg.pdsch, pdsch_dec, str, 512);
      log_h->info("PDSCH: cc=%d, %s, snr=%.1f dB\n", cc_idx, str, ue_dl.chest_res.snr_db);
    }
  }

  return SRSLTE_SUCCESS;
}

int cc_worker::decode_pmch(mac_interface_phy_lte::tb_action_dl_t* action, srslte_mbsfn_cfg_t* mbsfn_cfg)
{
  srslte_pdsch_res_t pmch_dec = {};

  pmch_cfg.area_id                     = mbsfn_cfg->mbsfn_area_id;
  pmch_cfg.pdsch_cfg.softbuffers.rx[0] = action->tb[0].softbuffer.rx;
  pmch_dec.payload                     = action->tb[0].payload;

  if (action->tb[0].enabled) {

    srslte_softbuffer_rx_reset_tbs(pmch_cfg.pdsch_cfg.softbuffers.rx[0], pmch_cfg.pdsch_cfg.grant.tb[0].tbs);

    if (srslte_ue_dl_decode_pmch(&ue_dl, &sf_cfg_dl, &pmch_cfg, &pmch_dec)) {
      Error("Decoding PMCH\n");
      return -1;
    }

    // Store metrics
    // Metrics
    dl_metrics_t dl_metrics = {};
    dl_metrics.mcs          = ue_dl_cfg.cfg.pdsch.grant.tb[0].mcs_idx;
    dl_metrics.turbo_iters  = pmch_dec.avg_iterations_block / 2;
    phy->set_dl_metrics(cc_idx, dl_metrics);

    Info("PMCH: l_crb=%2d, tbs=%d, mcs=%d, crc=%s, snr=%.1f dB, n_iter=%.1f\n",
         pmch_cfg.pdsch_cfg.grant.nof_prb,
         pmch_cfg.pdsch_cfg.grant.tb[0].tbs / 8,
         pmch_cfg.pdsch_cfg.grant.tb[0].mcs_idx,
         pmch_dec.crc ? "OK" : "KO",
         ue_dl.chest_res.snr_db,
         pmch_dec.avg_iterations_block);

    if (pmch_dec.crc) {
      return 1;
    }

  } else {
    Warning("Received dci for TBS=0\n");
  }
  return 0;
}

void cc_worker::decode_phich()
{
  srslte_dci_ul_t      dci_ul      = {};
  srslte_phich_grant_t phich_grant = {};
  srslte_phich_res_t   phich_res   = {};

  // Receive PHICH, in TDD might be more than one
  for (uint32_t I_phich = 0; I_phich < 2; I_phich++) {
    phich_grant.I_phich = I_phich;
    if (phy->get_ul_pending_ack(&sf_cfg_dl, cc_idx, &phich_grant, &dci_ul)) {
      if (srslte_ue_dl_decode_phich(&ue_dl, &sf_cfg_dl, &ue_dl_cfg, &phich_grant, &phich_res)) {
        Error("Decoding PHICH\n");
      }
      phy->set_ul_received_ack(&sf_cfg_dl, cc_idx, phich_res.ack_value, I_phich, &dci_ul);
      Info("PHICH: hi=%d, corr=%.1f, I_lowest=%d, n_dmrs=%d, I_phich=%d\n",
           phich_res.ack_value,
           phich_res.distance,
           phich_grant.n_prb_lowest,
           phich_grant.n_dmrs,
           I_phich);
    }
  }
}

void cc_worker::update_measurements(std::vector<rrc_interface_phy_lte::phy_meas_t>& serving_cells,
                                    cf_t*                                           rssi_power_buffer)
{
<<<<<<< HEAD
  float snr_ema_coeff = phy->args->snr_ema_coeff;

  // In TDD, ignore special subframes without PDSCH
  if (srslte_sfidx_tdd_type(sf_cfg_dl.tdd_config, CURRENT_SFIDX) == SRSLTE_TDD_SF_S &&
      srslte_sfidx_tdd_nof_dw(sf_cfg_dl.tdd_config) < 4) {
    return;
  }

  // Average RSRQ over DEFAULT_MEAS_PERIOD_MS then sent to RRC
  float rsrq_db = ue_dl.chest_res.rsrq_db;
  if (std::isnormal(rsrq_db)) {
    if (!(CURRENT_TTI % phy->pcell_report_period) || !std::isnormal(phy->avg_rsrq_db[cc_idx])) {
      phy->avg_rsrq_db[cc_idx] = rsrq_db;
    } else {
      phy->avg_rsrq_db[cc_idx] =
          SRSLTE_VEC_CMA(rsrq_db, phy->avg_rsrq_db[cc_idx], CURRENT_TTI % phy->pcell_report_period);
    }
  }

  // Average RSRP taken from CRS
  float rsrp_lin = ue_dl.chest_res.rsrp;
  if (std::isnormal(rsrp_lin)) {
    if (!std::isnormal(phy->avg_rsrp[cc_idx])) {
      phy->avg_rsrp[cc_idx] = rsrp_lin;
    } else {
      phy->avg_rsrp[cc_idx] = SRSLTE_VEC_EMA(rsrp_lin, phy->avg_rsrp[cc_idx], snr_ema_coeff);
    }
  }

  /* Correct absolute power measurements by RX gain offset */
  float rsrp_dbm = ue_dl.chest_res.rsrp_dbm - phy->rx_gain_offset;

  // Serving cell RSRP measurements are averaged over DEFAULT_MEAS_PERIOD_MS then sent to RRC
  if (std::isnormal(rsrp_dbm)) {
    if (!(CURRENT_TTI % phy->pcell_report_period) || !std::isnormal(phy->avg_rsrp_dbm[cc_idx])) {
      phy->avg_rsrp_dbm[cc_idx] = rsrp_dbm;
    } else {
      phy->avg_rsrp_dbm[cc_idx] =
          SRSLTE_VEC_CMA(rsrp_dbm, phy->avg_rsrp_dbm[cc_idx], CURRENT_TTI % phy->pcell_report_period);
    }
  }

  // Compute PL
  float tx_crs_power    = ue_dl_cfg.cfg.pdsch.rs_power;
  phy->pathloss[cc_idx] = tx_crs_power - phy->avg_rsrp_dbm[cc_idx];

  // Average noise
  float cur_noise = ue_dl.chest_res.noise_estimate;
  if (std::isnormal(cur_noise)) {
    if (!std::isnormal(phy->avg_noise[cc_idx])) {
      phy->avg_noise[cc_idx] = cur_noise;
    } else {
      phy->avg_noise[cc_idx] = SRSLTE_VEC_EMA(cur_noise, phy->avg_noise[cc_idx], snr_ema_coeff);
    }
  }

  // Average snr in the log domain
  if (std::isnormal(ue_dl.chest_res.snr_db)) {
    if (!std::isnormal(phy->avg_snr_db_cqi[cc_idx])) {
      phy->avg_snr_db_cqi[cc_idx] = ue_dl.chest_res.snr_db;
    } else {
      phy->avg_snr_db_cqi[cc_idx] = SRSLTE_VEC_EMA(ue_dl.chest_res.snr_db, phy->avg_snr_db_cqi[cc_idx], snr_ema_coeff);
    }
  }

  // Store metrics
  dl_metrics.n        = phy->avg_noise[cc_idx];
  dl_metrics.rsrp     = phy->avg_rsrp_dbm[cc_idx];
  dl_metrics.rsrq     = phy->avg_rsrq_db[cc_idx];
  dl_metrics.rssi     = phy->avg_rssi_dbm[cc_idx];
  dl_metrics.pathloss = phy->pathloss[cc_idx];
  dl_metrics.sinr     = phy->avg_snr_db_cqi[cc_idx];
  dl_metrics.sync_err = ue_dl.chest_res.sync_error;

  Debug("cc_idx avg_noise %3.3f, acg_rsrp_dbm %3.3f, avg_rsrq_db %3.3f, avg_rssi_dbm %3.3f, pathloss %3.3f, avg_snr_db_cqi % 3.3f, sync_err %f\n",
       phy->avg_noise[cc_idx],
       phy->avg_rsrp_dbm[cc_idx],
       phy->avg_rsrq_db[cc_idx],
       phy->avg_rssi_dbm[cc_idx],
       phy->pathloss[cc_idx],
       phy->avg_snr_db_cqi[cc_idx],
       ue_dl.chest_res.sync_error);

  phy->set_dl_metrics(dl_metrics, cc_idx);
  phy->set_ul_metrics(ul_metrics, cc_idx);
=======
  phy->update_measurements(
      cc_idx, ue_dl.chest_res, sf_cfg_dl, ue_dl_cfg.cfg.pdsch.rs_power, serving_cells, rssi_power_buffer);
>>>>>>> fd5cde52
}

/************
 *
 * Uplink Functions
 *
 */

bool cc_worker::work_ul(srslte_uci_data_t* uci_data)
{
  bool signal_ready;

  srslte_dci_ul_t                       dci_ul       = {};
  mac_interface_phy_lte::mac_grant_ul_t ul_mac_grant = {};
  mac_interface_phy_lte::tb_action_ul_t ul_action    = {};
  uint32_t                              pid          = 0;

  if (!cell_initiated) {
    log_h->warning("Trying to access cc_worker=%d while cell not initialized (UL)\n", cc_idx);
    return false;
  }

  bool ul_grant_available = phy->get_ul_pending_grant(&sf_cfg_ul, cc_idx, &pid, &dci_ul);
  ul_mac_grant.phich_available =
      phy->get_ul_received_ack(&sf_cfg_ul, cc_idx, &ul_mac_grant.hi_value, ul_grant_available ? nullptr : &dci_ul);

  // If there is no grant, pid is from current TX TTI
  if (!ul_grant_available) {
    pid = phy->ul_pidof(CURRENT_TTI_TX, &sf_cfg_ul.tdd_config);
  }

  /*
   * Generate aperiodic CQI report if required, note that in case both aperiodic and periodic ones present, only
   * aperiodic is sent (36.213 section 7.2)
   */
  if (ul_grant_available and dci_ul.cqi_request and uci_data != nullptr) {
    set_uci_aperiodic_cqi(uci_data);
  }

  /* Send UL dci or HARQ information (from PHICH) to MAC and receive actions*/
  if (ul_grant_available || ul_mac_grant.phich_available) {

    // Read last TB info from last retx for this PID
    ue_ul_cfg.ul_cfg.pusch.grant.last_tb = phy->last_ul_tb[pid][cc_idx];

    // Generate PHY grant
    if (srslte_ue_ul_dci_to_pusch_grant(&ue_ul, &sf_cfg_ul, &ue_ul_cfg, &dci_ul, &ue_ul_cfg.ul_cfg.pusch.grant)) {
      if (log_h->get_level() >= srslte::LOG_LEVEL_INFO) {
        char str[128];
        srslte_dci_ul_info(&dci_ul, str, sizeof(str));
        Info("Converting DCI message to UL grant %s\n", str);
      }
      ul_grant_available = false;
    } else if (ue_ul_cfg.ul_cfg.pusch.grant.tb.mod == SRSLTE_MOD_BPSK) {
      Error("UL retransmission without valid stored grant.\n");
      ul_grant_available = false;
    } else {
      // Save TBS info for next retx
      phy->last_ul_tb[pid][cc_idx] = ue_ul_cfg.ul_cfg.pusch.grant.tb;

      // Fill MAC dci
      ul_phy_to_mac_grant(&ue_ul_cfg.ul_cfg.pusch.grant, &dci_ul, pid, ul_grant_available, &ul_mac_grant);

      phy->stack->new_grant_ul(cc_idx, ul_mac_grant, &ul_action);

      // Calculate PUSCH Hopping procedure
      ue_ul_cfg.ul_cfg.hopping.current_tx_nb = ul_action.current_tx_nb;
      srslte_ue_ul_pusch_hopping(&ue_ul, &sf_cfg_ul, &ue_ul_cfg, &ue_ul_cfg.ul_cfg.pusch.grant);
    }
  }

  // Set UL RNTI
  if (ul_grant_available || ul_mac_grant.phich_available) {
    ue_ul_cfg.ul_cfg.pusch.rnti = dci_ul.rnti;
  } else {
    ue_ul_cfg.ul_cfg.pucch.rnti = phy->stack->get_ul_sched_rnti(CURRENT_TTI_TX);
  }

  // PCell sends SR and ACK
  if (uci_data != nullptr) {
    set_uci_sr(uci_data);
    // This must be called after set_uci_sr() and set_uci_*_cqi
    set_uci_ack(uci_data, ul_grant_available, dci_ul.dai, ul_action.tb.enabled);
  }

  // Generate uplink signal, include uci data on only PCell
  signal_ready = encode_uplink(&ul_action, uci_data);

  // Prepare to receive ACK through PHICH
  if (ul_action.expect_ack) {
    srslte_phich_grant_t phich_grant = {};
    phich_grant.I_phich              = 0;
    if (cell.frame_type == SRSLTE_TDD && sf_cfg_ul.tdd_config.sf_config == 0) {
      if ((sf_cfg_ul.tti % 10) == 4 || (sf_cfg_ul.tti % 10) == 9) {
        phich_grant.I_phich = 1;
      }
    }
    phich_grant.n_prb_lowest = ue_ul_cfg.ul_cfg.pusch.grant.n_prb_tilde[0];
    phich_grant.n_dmrs       = ue_ul_cfg.ul_cfg.pusch.grant.n_dmrs;

    phy->set_ul_pending_ack(&sf_cfg_ul, cc_idx, phich_grant, &dci_ul);
  }

  return signal_ready;
}

void cc_worker::ul_phy_to_mac_grant(srslte_pusch_grant_t*                         phy_grant,
                                    srslte_dci_ul_t*                              dci_ul,
                                    uint32_t                                      pid,
                                    bool                                          ul_grant_available,
                                    srsue::mac_interface_phy_lte::mac_grant_ul_t* mac_grant)
{
  if (mac_grant->phich_available && !dci_ul->rnti) {
    mac_grant->rnti = phy->stack->get_ul_sched_rnti(CURRENT_TTI);
  } else {
    mac_grant->rnti = dci_ul->rnti;
  }
  mac_grant->tb.ndi         = dci_ul->tb.ndi;
  mac_grant->tb.ndi_present = ul_grant_available;
  mac_grant->tb.tbs         = phy_grant->tb.tbs / (uint32_t)8;
  mac_grant->tb.rv          = phy_grant->tb.rv;
  mac_grant->pid            = pid;
  mac_grant->is_rar         = dci_ul->format == SRSLTE_DCI_FORMAT_RAR;
  mac_grant->tti_tx         = CURRENT_TTI_TX;
}

int cc_worker::decode_pdcch_ul()
{
  int nof_grants = 0;

  srslte_dci_ul_t dci[SRSLTE_MAX_CARRIERS];
  ZERO_OBJECT(dci);

  uint16_t ul_rnti = phy->stack->get_ul_sched_rnti(CURRENT_TTI);

  if (ul_rnti) {
    /* Blind search first without cross scheduling then with it if enabled */
    for (int i = 0; i < (ue_dl_cfg.cfg.dci.cif_present ? 2 : 1) && !nof_grants; i++) {
      ue_dl_cfg.cfg.dci.cif_enabled = i > 0;
      ue_dl_cfg.cfg.dci_common_ss   = (cc_idx == 0);
      nof_grants                    = srslte_ue_dl_find_ul_dci(&ue_dl, &sf_cfg_dl, &ue_dl_cfg, ul_rnti, dci);
      if (nof_grants < 0) {
        Error("Looking for UL grants\n");
        return -1;
      }
    }

    /* Convert every DCI message to UL dci */
    for (int k = 0; k < nof_grants; k++) {

      // If the DCI does not have Carrier Indicator Field then indicate in which carrier the dci was found
      uint32_t cc_idx_grant = dci[k].cif_present ? dci[k].cif : cc_idx;

      // Save DCI
      phy->set_ul_pending_grant(&sf_cfg_dl, cc_idx_grant, &dci[k]);

      // Logging
      if (log_h->get_level() >= srslte::LOG_LEVEL_INFO) {
        char str[512];
        srslte_dci_ul_info(&dci[k], str, 512);
        log_h->info("PDCCH: cc=%d, %s, snr=%.1f dB\n", cc_idx_grant, str, ue_dl.chest_res.snr_db);
      }
    }
  }

  return nof_grants;
}

bool cc_worker::encode_uplink(mac_interface_phy_lte::tb_action_ul_t* action, srslte_uci_data_t* uci_data)
{
  srslte_pusch_data_t data = {};
  ue_ul_cfg.cc_idx         = cc_idx;

  // Setup input data
  if (action) {
    data.ptr                              = action->tb.payload;
    ue_ul_cfg.ul_cfg.pusch.softbuffers.tx = action->tb.softbuffer.tx;

    // Use RV from higher layers
    ue_ul_cfg.ul_cfg.pusch.grant.tb.rv = action->tb.rv;

    // Setup PUSCH grant
    ue_ul_cfg.grant_available = action->tb.enabled;
  }

  // Set UCI data and configuration
  if (uci_data) {
    data.uci                       = uci_data->value;
    ue_ul_cfg.ul_cfg.pusch.uci_cfg = uci_data->cfg;
    ue_ul_cfg.ul_cfg.pucch.uci_cfg = uci_data->cfg;
  } else {
    ZERO_OBJECT(ue_ul_cfg.ul_cfg.pusch.uci_cfg);
    ZERO_OBJECT(ue_ul_cfg.ul_cfg.pucch.uci_cfg);
  }

  // Set UL RNTI
  ue_ul_cfg.ul_cfg.pucch.rnti = phy->stack->get_ul_sched_rnti(CURRENT_TTI_TX);

  // Encode signal
  int ret = srslte_ue_ul_encode(&ue_ul, &sf_cfg_ul, &ue_ul_cfg, &data);
  if (ret < 0) {
    Error("Encoding UL cc=%d\n", cc_idx);
  }

  // Store metrics
  if (action->tb.enabled) {
    ul_metrics_t ul_metrics = {};
    ul_metrics.mcs          = ue_ul_cfg.ul_cfg.pusch.grant.tb.mcs_idx;
    ul_metrics.power        = 0;
    phy->set_ul_metrics(cc_idx, ul_metrics);
  }

  // Logging
  if (log_h->get_level() >= srslte::LOG_LEVEL_INFO) {
    char str[512];
    if (srslte_ue_ul_info(&ue_ul_cfg, &sf_cfg_ul, &data.uci, str, 512)) {
      log_h->info("%s\n", str);
    }
  }

  return ret > 0;
}

void cc_worker::set_uci_sr(srslte_uci_data_t* uci_data)
{
  Debug("set_uci_sr() query: sr_enabled=%d, last_tx_tti=%d\n", phy->sr_enabled, phy->sr_last_tx_tti);
  if (srslte_ue_ul_gen_sr(&ue_ul_cfg, &sf_cfg_ul, uci_data, phy->sr_enabled)) {
    if (phy->sr_enabled) {
      phy->sr_last_tx_tti = CURRENT_TTI_TX;
      phy->sr_enabled     = false;
      Debug("set_uci_sr() sending SR: sr_enabled=%d, last_tx_tti=%d\n", phy->sr_enabled, phy->sr_last_tx_tti);
    }
  }
}

uint32_t cc_worker::get_wideband_cqi()
{
  int cqi_fixed = phy->args->cqi_fixed;
  int cqi_max   = phy->args->cqi_max;

  uint32_t wb_cqi_value = srslte_cqi_from_snr(phy->get_sinr_db(cc_idx) + ue_dl_cfg.snr_to_cqi_offset);

  if (cqi_fixed >= 0) {
    wb_cqi_value = cqi_fixed;
  } else if (cqi_max >= 0 && wb_cqi_value > (uint32_t)cqi_max) {
    wb_cqi_value = cqi_max;
  }

  return wb_cqi_value;
}

void cc_worker::set_uci_periodic_cqi(srslte_uci_data_t* uci_data)
{
  srslte_ue_dl_gen_cqi_periodic(&ue_dl, &ue_dl_cfg, get_wideband_cqi(), CURRENT_TTI_TX, uci_data);

  // Store serving cell index for logging purposes
  uci_data->cfg.cqi.scell_index = cc_idx;
}

void cc_worker::set_uci_aperiodic_cqi(srslte_uci_data_t* uci_data)
{
  if (ue_dl_cfg.cfg.cqi_report.aperiodic_configured) {
    srslte_ue_dl_gen_cqi_aperiodic(&ue_dl, &ue_dl_cfg, get_wideband_cqi(), uci_data);
  } else {
    Warning("Received CQI request but aperiodic mode is not configured\n");
  }
}

void cc_worker::set_uci_ack(srslte_uci_data_t* uci_data,
                            bool               is_grant_available,
                            uint32_t           V_dai_ul,
                            bool               is_pusch_available)
{

  srslte_pdsch_ack_t ack_info                = {};
  uint32_t           nof_configured_carriers = 0;

  // Only PCell generates ACK for all SCell
  for (uint32_t i = 0; i < phy->args->nof_carriers; i++) {
    if (i == 0 || phy->scell_cfg[i].configured) {
      phy->get_dl_pending_ack(&sf_cfg_ul, i, &ack_info.cc[i]);
      nof_configured_carriers++;
    }
  }

  // Configure ACK parameters
  ack_info.is_grant_available     = is_grant_available;
  ack_info.is_pusch_available     = is_pusch_available;
  ack_info.V_dai_ul               = V_dai_ul;
  ack_info.tdd_ack_multiplex      = ue_ul_cfg.ul_cfg.pucch.tdd_ack_multiplex;
  ack_info.simul_cqi_ack          = ue_ul_cfg.ul_cfg.pucch.simul_cqi_ack;
  ack_info.ack_nack_feedback_mode = ue_ul_cfg.ul_cfg.pucch.ack_nack_feedback_mode;
  ack_info.nof_cc                 = nof_configured_carriers;
  ack_info.transmission_mode      = ue_dl_cfg.cfg.tm;

  // Generate ACK/NACK bits
  srslte_ue_dl_gen_ack(&ue_dl.cell, &sf_cfg_dl, &ack_info, uci_data);
}

/************
 *
 * Configuration Functions
 *
 */

/* Translates RRC structs into PHY structs
 */
void cc_worker::set_config_unlocked(srslte::phy_cfg_t& phy_cfg)
{
  // Save configuration
  ue_dl_cfg.cfg    = phy_cfg.dl_cfg;
  ue_ul_cfg.ul_cfg = phy_cfg.ul_cfg;

  phy->set_pdsch_cfg(&ue_dl_cfg.cfg.pdsch);

  // Update signals
  if (pregen_enabled) {
    Info("Pre-generating UL signals...\n");
    srslte_ue_ul_pregen_signals(&ue_ul, &ue_ul_cfg);
    Info("Done pre-generating signals worker...\n");
  }
}

void cc_worker::upd_config_dci_unlocked(srslte_dci_cfg_t& dci_cfg)
{
  ue_dl_cfg.cfg.dci = dci_cfg;
}

int cc_worker::read_ce_abs(float* ce_abs, uint32_t tx_antenna, uint32_t rx_antenna)
{
  uint32_t sz = (uint32_t)srslte_symbol_sz(cell.nof_prb);
  srslte_vec_f_zero(ce_abs, sz);
  int g = (sz - 12 * cell.nof_prb) / 2;
  srslte_vec_abs_dB_cf(ue_dl.chest_res.ce[tx_antenna][rx_antenna], -80, &ce_abs[g], SRSLTE_NRE * cell.nof_prb);
  return sz;
}

int cc_worker::read_pdsch_d(cf_t* pdsch_d)
{
  memcpy(pdsch_d, ue_dl.pdsch.d[0], ue_dl_cfg.cfg.pdsch.grant.nof_re * sizeof(cf_t));
  return ue_dl_cfg.cfg.pdsch.grant.nof_re;
}

} // namespace srsue<|MERGE_RESOLUTION|>--- conflicted
+++ resolved
@@ -566,96 +566,8 @@
 void cc_worker::update_measurements(std::vector<rrc_interface_phy_lte::phy_meas_t>& serving_cells,
                                     cf_t*                                           rssi_power_buffer)
 {
-<<<<<<< HEAD
-  float snr_ema_coeff = phy->args->snr_ema_coeff;
-
-  // In TDD, ignore special subframes without PDSCH
-  if (srslte_sfidx_tdd_type(sf_cfg_dl.tdd_config, CURRENT_SFIDX) == SRSLTE_TDD_SF_S &&
-      srslte_sfidx_tdd_nof_dw(sf_cfg_dl.tdd_config) < 4) {
-    return;
-  }
-
-  // Average RSRQ over DEFAULT_MEAS_PERIOD_MS then sent to RRC
-  float rsrq_db = ue_dl.chest_res.rsrq_db;
-  if (std::isnormal(rsrq_db)) {
-    if (!(CURRENT_TTI % phy->pcell_report_period) || !std::isnormal(phy->avg_rsrq_db[cc_idx])) {
-      phy->avg_rsrq_db[cc_idx] = rsrq_db;
-    } else {
-      phy->avg_rsrq_db[cc_idx] =
-          SRSLTE_VEC_CMA(rsrq_db, phy->avg_rsrq_db[cc_idx], CURRENT_TTI % phy->pcell_report_period);
-    }
-  }
-
-  // Average RSRP taken from CRS
-  float rsrp_lin = ue_dl.chest_res.rsrp;
-  if (std::isnormal(rsrp_lin)) {
-    if (!std::isnormal(phy->avg_rsrp[cc_idx])) {
-      phy->avg_rsrp[cc_idx] = rsrp_lin;
-    } else {
-      phy->avg_rsrp[cc_idx] = SRSLTE_VEC_EMA(rsrp_lin, phy->avg_rsrp[cc_idx], snr_ema_coeff);
-    }
-  }
-
-  /* Correct absolute power measurements by RX gain offset */
-  float rsrp_dbm = ue_dl.chest_res.rsrp_dbm - phy->rx_gain_offset;
-
-  // Serving cell RSRP measurements are averaged over DEFAULT_MEAS_PERIOD_MS then sent to RRC
-  if (std::isnormal(rsrp_dbm)) {
-    if (!(CURRENT_TTI % phy->pcell_report_period) || !std::isnormal(phy->avg_rsrp_dbm[cc_idx])) {
-      phy->avg_rsrp_dbm[cc_idx] = rsrp_dbm;
-    } else {
-      phy->avg_rsrp_dbm[cc_idx] =
-          SRSLTE_VEC_CMA(rsrp_dbm, phy->avg_rsrp_dbm[cc_idx], CURRENT_TTI % phy->pcell_report_period);
-    }
-  }
-
-  // Compute PL
-  float tx_crs_power    = ue_dl_cfg.cfg.pdsch.rs_power;
-  phy->pathloss[cc_idx] = tx_crs_power - phy->avg_rsrp_dbm[cc_idx];
-
-  // Average noise
-  float cur_noise = ue_dl.chest_res.noise_estimate;
-  if (std::isnormal(cur_noise)) {
-    if (!std::isnormal(phy->avg_noise[cc_idx])) {
-      phy->avg_noise[cc_idx] = cur_noise;
-    } else {
-      phy->avg_noise[cc_idx] = SRSLTE_VEC_EMA(cur_noise, phy->avg_noise[cc_idx], snr_ema_coeff);
-    }
-  }
-
-  // Average snr in the log domain
-  if (std::isnormal(ue_dl.chest_res.snr_db)) {
-    if (!std::isnormal(phy->avg_snr_db_cqi[cc_idx])) {
-      phy->avg_snr_db_cqi[cc_idx] = ue_dl.chest_res.snr_db;
-    } else {
-      phy->avg_snr_db_cqi[cc_idx] = SRSLTE_VEC_EMA(ue_dl.chest_res.snr_db, phy->avg_snr_db_cqi[cc_idx], snr_ema_coeff);
-    }
-  }
-
-  // Store metrics
-  dl_metrics.n        = phy->avg_noise[cc_idx];
-  dl_metrics.rsrp     = phy->avg_rsrp_dbm[cc_idx];
-  dl_metrics.rsrq     = phy->avg_rsrq_db[cc_idx];
-  dl_metrics.rssi     = phy->avg_rssi_dbm[cc_idx];
-  dl_metrics.pathloss = phy->pathloss[cc_idx];
-  dl_metrics.sinr     = phy->avg_snr_db_cqi[cc_idx];
-  dl_metrics.sync_err = ue_dl.chest_res.sync_error;
-
-  Debug("cc_idx avg_noise %3.3f, acg_rsrp_dbm %3.3f, avg_rsrq_db %3.3f, avg_rssi_dbm %3.3f, pathloss %3.3f, avg_snr_db_cqi % 3.3f, sync_err %f\n",
-       phy->avg_noise[cc_idx],
-       phy->avg_rsrp_dbm[cc_idx],
-       phy->avg_rsrq_db[cc_idx],
-       phy->avg_rssi_dbm[cc_idx],
-       phy->pathloss[cc_idx],
-       phy->avg_snr_db_cqi[cc_idx],
-       ue_dl.chest_res.sync_error);
-
-  phy->set_dl_metrics(dl_metrics, cc_idx);
-  phy->set_ul_metrics(ul_metrics, cc_idx);
-=======
   phy->update_measurements(
       cc_idx, ue_dl.chest_res, sf_cfg_dl, ue_dl_cfg.cfg.pdsch.rs_power, serving_cells, rssi_power_buffer);
->>>>>>> fd5cde52
 }
 
 /************
