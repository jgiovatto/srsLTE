--- conflicted
+++ resolved
@@ -41,23 +41,24 @@
 
 typedef _Complex float cf_t;
 
-int frame_length = 1000, nof_frames=100;
+int frame_length = 1000, nof_frames = 100;
 float ebno_db = 100.0;
 unsigned int seed = 0;
 int K = -1;
 
-#define MAX_ITERATIONS  4
+#define MAX_ITERATIONS	4
 int nof_iterations = MAX_ITERATIONS;
 int test_known_data = 0;
 int test_errors = 0;
 
-#define SNR_POINTS  8
-#define SNR_MIN    0.0
-#define SNR_MAX    4.0
+#define SNR_POINTS	8
+#define SNR_MIN		0.0
+#define SNR_MAX		4.0
 
 void usage(char *prog) {
   printf("Usage: %s [nlesv]\n", prog);
-  printf("\t-k Test with known data (ignores frame_length) [Default disabled]\n");
+  printf(
+      "\t-k Test with known data (ignores frame_length) [Default disabled]\n");
   printf("\t-i nof_iterations [Default %d]\n", nof_iterations);
   printf("\t-n nof_frames [Default %d]\n", nof_frames);
   printf("\t-l frame_length [Default %d]\n", frame_length);
@@ -109,7 +110,7 @@
     exit(-1);
   }
   fprintf(f, "ber=[");
-  for (j=0;j<MAX_ITERATIONS;j++) {
+  for (j = 0; j < MAX_ITERATIONS; j++) {
     for (i = 0; i < snr_points; i++) {
       fprintf(f, "%g ", ber[j][i]);
     }
@@ -119,210 +120,13 @@
   fprintf(f, "snr=linspace(%g,%g-%g/%d,%d);\n", SNR_MIN, SNR_MAX, SNR_MAX,
       snr_points, snr_points);
   fprintf(f, "semilogy(snr,ber,snr,0.5*erfc(sqrt(10.^(snr/10))));\n");
-  fprintf(f, "legend('1 iter','2 iter', '3 iter', '4 iter', 'theory-uncoded');");
+  fprintf(f,
+      "legend('1 iter','2 iter', '3 iter', '4 iter', 'theory-uncoded');");
   fprintf(f, "grid on;\n");
   fclose(f);
 }
 
 int main(int argc, char **argv) {
-<<<<<<< HEAD
-	int frame_cnt;
-	float *llr;
-	unsigned char *llr_c;
-	char *data_tx, *data_rx, *symbols;
-	int i, j;
-	float var[SNR_POINTS];
-	int snr_points;
-	float ber[MAX_ITERATIONS][SNR_POINTS];
-	unsigned int errors[100];
-	int coded_length;
-	struct timeval tdata[3];
-	float mean_usec;
-	tdec_t tdec;
-	tcod_t tcod;
-
-	parse_args(argc, argv);
-
-	if (!seed) {
-		seed = time(NULL);
-	}
-	srand(seed);
-
-	if (test_known_data) {
-		frame_length = KNOWN_DATA_LEN;
-	} else {
-		frame_length = lte_cb_size(lte_find_cb_index(frame_length));
-	}
-
-	coded_length = 3*(frame_length)+TOTALTAIL;
-
-	printf("  Frame length: %d\n", frame_length);
-	if (ebno_db < 100.0) {
-		printf("  EbNo: %.2f\n", ebno_db);
-	}
-
-	data_tx = malloc(frame_length * sizeof(char));
-	if (!data_tx) {
-		perror("malloc");
-		exit(-1);
-	}
-
-	data_rx = malloc(frame_length * sizeof(char));
-	if (!data_rx) {
-		perror("malloc");
-		exit(-1);
-	}
-
-	symbols = malloc(coded_length * sizeof(char));
-	if (!symbols) {
-		perror("malloc");
-		exit(-1);
-	}
-	llr = malloc(coded_length * sizeof(float));
-	if (!llr) {
-		perror("malloc");
-		exit(-1);
-	}
-	llr_c = malloc(coded_length * sizeof(char));
-	if (!llr_c) {
-		perror("malloc");
-		exit(-1);
-	}
-
-	if (tcod_init(&tcod, frame_length)) {
-		fprintf(stderr, "Error initiating Turbo coder\n");
-		exit(-1);
-	}
-
-	if (tdec_init(&tdec, frame_length)) {
-		fprintf(stderr, "Error initiating Turbo decoder\n");
-		exit(-1);
-	}
-
-	float ebno_inc, esno_db;
-	ebno_inc = (SNR_MAX - SNR_MIN) / SNR_POINTS;
-	if (ebno_db == 100.0) {
-		snr_points = SNR_POINTS;
-		for (i = 0; i < snr_points; i++) {
-			ebno_db = SNR_MIN + i * ebno_inc;
-			esno_db = ebno_db + 10 * log10((double) 1 / 3);
-			var[i] = sqrt(1 / (pow(10, esno_db / 10)));
-		}
-	} else {
-		esno_db = ebno_db + 10 * log10((double) 1 / 3);
-		var[0] = sqrt(1 / (pow(10, esno_db / 10)));
-		snr_points = 1;
-	}
-	for (i = 0; i < snr_points; i++) {
-		mean_usec = 0;
-		frame_cnt = 0;
-		bzero(errors, sizeof(int) * MAX_ITERATIONS);
-		while (frame_cnt < nof_frames) {
-
-			/* generate data_tx */
-			for (j = 0; j < frame_length; j++) {
-				if (test_known_data) {
-					data_tx[j] = known_data[j];
-				} else {
-					data_tx[j] = rand() % 2;
-				}
-			}
-
-			/* coded BER */
-			if (test_known_data) {
-				for (j=0;j<coded_length;j++) {
-					symbols[j] = known_data_encoded[j];
-				}
-			} else {
-				tcod_encode(&tcod, data_tx, symbols, frame_length);
-			}
-
-			for (j = 0; j < coded_length; j++) {
-				llr[j] = symbols[j] ? sqrt(2) : -sqrt(2);
-			}
-
-			ch_awgn_f(llr, llr, var[i], coded_length);
-
-			/* decoder */
-			tdec_reset(&tdec, frame_length);
-
-			int t;
-			if (nof_iterations == -1) {
-				t = MAX_ITERATIONS;
-			} else {
-				t = nof_iterations;
-			}
-			for (j=0;j<t;j++) {
-
-				if (!j) gettimeofday(&tdata[1],NULL); // Only measure 1 iteration
-				tdec_iteration(&tdec, llr, frame_length);
-				tdec_decision(&tdec, data_rx, frame_length);
-				if (!j) gettimeofday(&tdata[2],NULL);
-				if (!j) get_time_interval(tdata);
-				if (!j) mean_usec = (float) mean_usec*0.9+(float) tdata[0].tv_usec*0.1;
-
-				/* check errors */
-				errors[j] += bit_diff(data_tx, data_rx, frame_length);
-				if (j < MAX_ITERATIONS) {
-					ber[j][i] = (float) errors[j] /(frame_cnt * frame_length);
-				}
-			}
-			frame_cnt++;
-			printf("Eb/No: %3.2f %10d/%d   ",
-					SNR_MIN + i * ebno_inc,frame_cnt,nof_frames);
-			printf("BER: %.2e  ",(float) errors[j-1] / (frame_cnt * frame_length));
-			printf("%3.1f Mbps (%6.2f usec)", (float) frame_length/mean_usec, mean_usec);
-			printf("\r");
-
-		}
-		printf("\n");
-
-		if (snr_points == 1) {
-			if (test_known_data && seed == KNOWN_DATA_SEED
-					&& ebno_db == KNOWN_DATA_EBNO
-					&& frame_cnt == KNOWN_DATA_NFRAMES) {
-				for (j=0;j<MAX_ITERATIONS;j++) {
-					if (errors[j] > known_data_errors[j]) {
-						fprintf(stderr, "Expected %d errors but got %d\n",
-								known_data_errors[j], errors[j]);
-						exit(-1);
-					}else {
-						printf("Iter %d ok\n", j+1);
-					}
-				}
-			} else {
-				for (j=0;j<MAX_ITERATIONS;j++) {
-				    printf("BER: %g\t%u errors\n",
-						(float) errors[j] / (frame_cnt * frame_length), errors[j]);
-					if (test_errors) {
-						if (errors[j] > get_expected_errors(frame_cnt, seed, j+1, frame_length, ebno_db)) {
-							fprintf(stderr, "Expected %d errors but got %d\n",
-									get_expected_errors(frame_cnt, seed, j+1, frame_length, ebno_db),
-									errors[j]);
-							exit(-1);
-						} else {
-							printf("Iter %d ok\n", j+1);
-						}
-					}
-				}
-			}
-		}
-	}
-
-	free(data_tx);
-	free(symbols);
-	free(llr);
-	free(llr_c);
-	free(data_rx);
-
-	tdec_free(&tdec);
-	tcod_free(&tcod);
-
-	printf("\n");
-	output_matlab(ber, snr_points);
-	printf("Done\n");
-	exit(0);
-=======
   int frame_cnt;
   float *llr;
   unsigned char *llr_c;
@@ -351,7 +155,7 @@
     frame_length = lte_cb_size(lte_find_cb_index(frame_length));
   }
 
-  coded_length = 3*(frame_length)+TOTALTAIL;
+  coded_length = 3 * (frame_length) + TOTALTAIL;
 
   printf("  Frame length: %d\n", frame_length);
   if (ebno_db < 100.0) {
@@ -427,11 +231,11 @@
 
       /* coded BER */
       if (test_known_data) {
-        for (j=0;j<coded_length;j++) {
+        for (j = 0; j < coded_length; j++) {
           symbols[j] = known_data_encoded[j];
         }
       } else {
-        tcod_encode(&tcod, data_tx, symbols);
+        tcod_encode(&tcod, data_tx, symbols, frame_length);
       }
 
       for (j = 0; j < coded_length; j++) {
@@ -441,7 +245,7 @@
       ch_awgn_f(llr, llr, var[i], coded_length);
 
       /* decoder */
-      tdec_reset(&tdec);
+      tdec_reset(&tdec, frame_length);
 
       int t;
       if (nof_iterations == -1) {
@@ -449,26 +253,31 @@
       } else {
         t = nof_iterations;
       }
-      for (j=0;j<t;j++) {
-
-        if (!j) gettimeofday(&tdata[1],NULL); // Only measure 1 iteration
-        tdec_iteration(&tdec, llr);
-        tdec_decision(&tdec, data_rx);
-        if (!j) gettimeofday(&tdata[2],NULL);
-        if (!j) get_time_interval(tdata);
-        if (!j) mean_usec = (float) mean_usec*0.9+(float) tdata[0].tv_usec*0.1;
+      for (j = 0; j < t; j++) {
+
+        if (!j)
+          gettimeofday(&tdata[1], NULL); // Only measure 1 iteration
+        tdec_iteration(&tdec, llr, frame_length);
+        tdec_decision(&tdec, data_rx, frame_length);
+        if (!j)
+          gettimeofday(&tdata[2], NULL);
+        if (!j)
+          get_time_interval(tdata);
+        if (!j)
+          mean_usec = (float) mean_usec * 0.9 + (float) tdata[0].tv_usec * 0.1;
 
         /* check errors */
         errors[j] += bit_diff(data_tx, data_rx, frame_length);
         if (j < MAX_ITERATIONS) {
-          ber[j][i] = (float) errors[j] /(frame_cnt * frame_length);
+          ber[j][i] = (float) errors[j] / (frame_cnt * frame_length);
         }
       }
       frame_cnt++;
       printf("Eb/No: %3.2f %10d/%d   ",
-          SNR_MIN + i * ebno_inc,frame_cnt,nof_frames);
-      printf("BER: %.2e  ",(float) errors[j-1] / (frame_cnt * frame_length));
-      printf("%3.1f Mbps (%6.2f usec)", (float) frame_length/mean_usec, mean_usec);
+      SNR_MIN + i * ebno_inc, frame_cnt, nof_frames);
+      printf("BER: %.2e  ", (float) errors[j - 1] / (frame_cnt * frame_length));
+      printf("%3.1f Mbps (%6.2f usec)", (float) frame_length / mean_usec,
+          mean_usec);
       printf("\r");
 
     }
@@ -476,29 +285,30 @@
 
     if (snr_points == 1) {
       if (test_known_data && seed == KNOWN_DATA_SEED
-          && ebno_db == KNOWN_DATA_EBNO
-          && frame_cnt == KNOWN_DATA_NFRAMES) {
-        for (j=0;j<MAX_ITERATIONS;j++) {
+          && ebno_db == KNOWN_DATA_EBNO && frame_cnt == KNOWN_DATA_NFRAMES) {
+        for (j = 0; j < MAX_ITERATIONS; j++) {
           if (errors[j] > known_data_errors[j]) {
             fprintf(stderr, "Expected %d errors but got %d\n",
                 known_data_errors[j], errors[j]);
             exit(-1);
-          }else {
-            printf("Iter %d ok\n", j+1);
+          } else {
+            printf("Iter %d ok\n", j + 1);
           }
         }
       } else {
-        for (j=0;j<MAX_ITERATIONS;j++) {
-            printf("BER: %g\t%u errors\n",
-            (float) errors[j] / (frame_cnt * frame_length), errors[j]);
+        for (j = 0; j < MAX_ITERATIONS; j++) {
+          printf("BER: %g\t%u errors\n",
+              (float) errors[j] / (frame_cnt * frame_length), errors[j]);
           if (test_errors) {
-            if (errors[j] > get_expected_errors(frame_cnt, seed, j+1, frame_length, ebno_db)) {
+            if (errors[j]
+                > get_expected_errors(frame_cnt, seed, j + 1, frame_length,
+                    ebno_db)) {
               fprintf(stderr, "Expected %d errors but got %d\n",
-                  get_expected_errors(frame_cnt, seed, j+1, frame_length, ebno_db),
-                  errors[j]);
+                  get_expected_errors(frame_cnt, seed, j + 1, frame_length,
+                      ebno_db), errors[j]);
               exit(-1);
             } else {
-              printf("Iter %d ok\n", j+1);
+              printf("Iter %d ok\n", j + 1);
             }
           }
         }
@@ -519,5 +329,4 @@
   output_matlab(ber, snr_points);
   printf("Done\n");
   exit(0);
->>>>>>> acff8b08
 }