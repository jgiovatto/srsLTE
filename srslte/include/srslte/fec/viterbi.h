--- conflicted
+++ resolved
@@ -55,11 +55,7 @@
   uint32_t framebits;
   bool tail_biting;
   float gain_quant; 
-<<<<<<< HEAD
   int16_t gain_quant_s; 
-  uint32_t poly[3];
-=======
->>>>>>> 3af3d12d
   int (*decode) (void*, uint8_t*, uint8_t*, uint32_t);
   int (*decode_f) (void*, float*, uint8_t*, uint32_t);
   void (*free) (void*);
