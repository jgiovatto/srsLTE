--- conflicted
+++ resolved
@@ -80,20 +80,12 @@
 set_target_properties(srslte  PROPERTIES
                               VERSION ${SRSLTE_VERSION_MAJOR}.${SRSLTE_VERSION_MINOR})
 
-<<<<<<< HEAD
 if(MKL_FOUND)
   target_link_libraries(srslte ${MKL_LIBRARIES})
 else(MKL_FOUND)
   target_link_libraries(srslte ${FFTW3F_LIBRARIES})
 endif(MKL_FOUND)
 
-=======
-if(NOT DisableMEX)
-  target_link_libraries(srslte_static ${FFTW3F_LIBRARIES})
-endif(NOT DisableMEX)
-                              
-                              
->>>>>>> 7edc6905
 if(RF_FOUND)
   if(UHD_FOUND)
     target_link_libraries(srslte ${UHD_LIBRARIES})
