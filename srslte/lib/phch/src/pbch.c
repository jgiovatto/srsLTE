/**
 *
 * \section COPYRIGHT
 *
 * Copyright 2013-2014 The srsLTE Developers. See the
 * COPYRIGHT file at the top-level directory of this distribution.
 *
 * \section LICENSE
 *
 * This file is part of the srsLTE library.
 *
 * srsLTE is free software: you can redistribute it and/or modify
 * it under the terms of the GNU Lesser General Public License as
 * published by the Free Software Foundation, either version 3 of
 * the License, or (at your option) any later version.
 *
 * srsLTE is distributed in the hope that it will be useful,
 * but WITHOUT ANY WARRANTY; without even the implied warranty of
 * MERCHANTABILITY or FITNESS FOR A PARTICULAR PURPOSE.  See the
 * GNU Lesser General Public License for more details.
 *
 * A copy of the GNU Lesser General Public License can be found in
 * the LICENSE file in the top-level directory of this distribution
 * and at http://www.gnu.org/licenses/.
 *
 */

#include <stdint.h>
#include <stdio.h>
#include <string.h>
#include <strings.h>
#include <stdlib.h>
#include <stdbool.h>
#include <assert.h>
#include <math.h>

#include "prb_dl.h"
#include "srslte/phch/pbch.h"
#include "srslte/common/phy_common.h"
#include "srslte/utils/bit.h"
#include "srslte/utils/vector.h"
#include "srslte/utils/debug.h"

#define PBCH_RE_CP_NORM    240
#define PBCH_RE_CP_EXT     216

<<<<<<< HEAD
const uint8_t crc_mask[4][16] = {
=======

const uint8_t srslte_crc_mask[4][16] = {
>>>>>>> 94f2e84f
    { 0, 0, 0, 0, 0, 0, 0, 0, 0, 0, 0, 0, 0, 0, 0, 0 }, 
    { 1, 1, 1, 1, 1, 1, 1, 1, 1, 1, 1, 1, 1, 1, 1, 1 }, 
    { 0, 0, 0, 0, 0, 0, 0, 0, 0, 0, 0, 0, 0, 0, 0, 0 }, 
    { 0, 1, 0, 1, 0, 1, 0, 1, 0, 1, 0, 1, 0, 1, 0, 1 } };

bool srslte_pbch_exists(int nframe, int nslot) {
  return (!(nframe % 5) && nslot == 1);
}

cf_t *offset_original;

int srslte_pbch_cp(cf_t *input, cf_t *output, srslte_cell_t cell, bool put) {
  int i;
  cf_t *ptr;
  
  offset_original = input; 
  
  if (put) {
    ptr = input;
    output += cell.nof_prb * SRSLTE_NRE / 2 - 36;
  } else {
    ptr = output;
    input += cell.nof_prb * SRSLTE_NRE / 2 - 36;
  }
  
  /* symbol 0 & 1 */
  for (i = 0; i < 2; i++) {
    prb_cp_ref(&input, &output, cell.id % 3, 4, 4*6, put);
    if (put) {
      output += cell.nof_prb * SRSLTE_NRE - 2*36 + (cell.id%3==2?1:0);      
    } else {
      input += cell.nof_prb * SRSLTE_NRE - 2*36 + (cell.id%3==2?1:0);
    }
  }
  /* symbols 2 & 3 */
  if (SRSLTE_CP_ISNORM(cell.cp)) {
    for (i = 0; i < 2; i++) {
      prb_cp(&input, &output, 6);
      if (put) {
        output += cell.nof_prb * SRSLTE_NRE - 2*36;
      } else {
        input += cell.nof_prb * SRSLTE_NRE - 2*36;
      }
    }
  } else {
    prb_cp(&input, &output, 6);
    if (put) {
      output += cell.nof_prb * SRSLTE_NRE - 2*36;
    } else {
      input += cell.nof_prb * SRSLTE_NRE - 2*36;
    }
    prb_cp_ref(&input, &output, cell.id % 3, 4, 4*6, put);
  }
  if (put) {
    return input - ptr;
  } else {
    return output - ptr;
  }
}

/**
 * Puts PBCH in slot number 1
 *
 * Returns the number of symbols written to slot1_data
 *
 * 36.211 10.3 section 6.6.4
 */
int srslte_pbch_put(cf_t *pbch, cf_t *slot1_data, srslte_cell_t cell) {
  return srslte_pbch_cp(pbch, slot1_data, cell, true);
}

/**
 * Extracts PBCH from slot number 1
 *
 * Returns the number of symbols written to pbch
 *
 * 36.211 10.3 section 6.6.4
 */
int srslte_pbch_get(cf_t *slot1_data, cf_t *pbch, srslte_cell_t cell) {
  return srslte_pbch_cp(slot1_data, pbch, cell, false);
}

/** Initializes the PBCH transmitter and receiver. 
 * At the receiver, the field nof_ports in the cell structure indicates the 
 * maximum number of BS transmitter ports to look for.  
 */
int srslte_pbch_init(srslte_pbch_t *q, srslte_cell_t cell) {
  int ret = SRSLTE_ERROR_INVALID_INPUTS;

  if (q                       != NULL &&
      srslte_cell_isvalid(&cell))
  {
    ret = SRSLTE_ERROR;

    bzero(q, sizeof(srslte_pbch_t));
    
    if (cell.nof_ports == 0) {
      q->search_all_ports = true; 
      cell.nof_ports = SRSLTE_MAX_PORTS; 
    } else {
      q->search_all_ports = false; 
    }
    
    q->cell = cell;
    q->nof_symbols = (SRSLTE_CP_ISNORM(q->cell.cp)) ? PBCH_RE_CP_NORM : PBCH_RE_CP_EXT;
    
    if (srslte_precoding_init(&q->precoding, SRSLTE_SF_LEN_RE(cell.nof_prb, cell.cp))) {
      fprintf(stderr, "Error initializing precoding\n");
    }

    if (srslte_modem_table_lte(&q->mod, SRSLTE_MOD_QPSK, true)) {
      goto clean;
    }
    srslte_demod_soft_init(&q->demod, q->nof_symbols);
    srslte_demod_soft_table_set(&q->demod, &q->mod);
    srslte_demod_soft_alg_set(&q->demod, SRSLTE_DEMOD_SOFT_ALG_APPROX);
    
    if (srslte_sequence_pbch(&q->seq, q->cell.cp, q->cell.id)) {
      goto clean;
    }

    uint32_t poly[3] = { 0x6D, 0x4F, 0x57 };
    if (srslte_viterbi_init(&q->decoder, SRSLTE_VITERBI_37, poly, 40, true)) {
      goto clean;
    }
    if (srslte_crc_init(&q->crc, SRSLTE_LTE_CRC16, 16)) {
      goto clean;
    }
    q->encoder.K = 7;
    q->encoder.R = 3;
    q->encoder.tail_biting = true;
    memcpy(q->encoder.poly, poly, 3 * sizeof(int));

    q->d = srslte_vec_malloc(sizeof(cf_t) * q->nof_symbols);
    if (!q->d) {
      goto clean;
    }
    int i;
    for (i = 0; i < q->cell.nof_ports; i++) {
      q->ce[i] = srslte_vec_malloc(sizeof(cf_t) * q->nof_symbols);
      if (!q->ce[i]) {
        goto clean;
      }
      q->x[i] = srslte_vec_malloc(sizeof(cf_t) * q->nof_symbols);
      if (!q->x[i]) {
        goto clean;
      }
      q->symbols[i] = srslte_vec_malloc(sizeof(cf_t) * q->nof_symbols);
      if (!q->symbols[i]) {
        goto clean;
      }
    }
    q->llr = srslte_vec_malloc(sizeof(float) * q->nof_symbols * 4 * 2);
    if (!q->llr) {
      goto clean;
    }
    q->temp = srslte_vec_malloc(sizeof(float) * q->nof_symbols * 4 * 2);
    if (!q->temp) {
      goto clean;
    }
    q->rm_b = srslte_vec_malloc(sizeof(float) * q->nof_symbols * 4 * 2);
    if (!q->rm_b) {
      goto clean;
    }
    ret = SRSLTE_SUCCESS;
  }
clean: 
  if (ret == SRSLTE_ERROR) {
    srslte_pbch_free(q);
  }
  return ret;
}

void srslte_pbch_free(srslte_pbch_t *q) {
  if (q->d) {
    free(q->d);
  }
  int i;
  for (i = 0; i < q->cell.nof_ports; i++) {
    if (q->ce[i]) {
      free(q->ce[i]);
    }
    if (q->x[i]) {
      free(q->x[i]);
    }
    if (q->symbols[i]) {
      free(q->symbols[i]);
    }
  }
  if (q->llr) {
    free(q->llr);
  }
  if (q->temp) {
    free(q->temp);
  }
  if (q->rm_b) {
    free(q->rm_b);
  }
  srslte_precoding_free(&q->precoding);
  srslte_sequence_free(&q->seq);
  srslte_modem_table_free(&q->mod);
  srslte_viterbi_free(&q->decoder);
  srslte_demod_soft_free(&q->demod);

  bzero(q, sizeof(srslte_pbch_t));

}


/** Unpacks MIB from PBCH message.
 * msg buffer must be 24 byte length at least
 */
void srslte_pbch_mib_unpack(uint8_t *msg, srslte_cell_t *cell, uint32_t *sfn) {
  int phich_res;

  cell->bw_idx = srslte_bit_unpack(&msg, 3);
  switch (cell->bw_idx) {
  case 0:
    cell->nof_prb = 6;
    break;
  case 1:
    cell->nof_prb = 15;
    break;
  default:
    cell->nof_prb = (cell->bw_idx - 1) * 25;
    break;
  }
  if (*msg) {
    cell->phich_length = SRSLTE_PHICH_EXT;
  } else {
    cell->phich_length = SRSLTE_PHICH_NORM;
  }
  msg++;

  phich_res = srslte_bit_unpack(&msg, 2);
  switch (phich_res) {
  case 0:
      cell->phich_resources = SRSLTE_PHICH_SRSLTE_PHICH_R_1_6;
    break;
  case 1:
      cell->phich_resources = SRSLTE_PHICH_SRSLTE_PHICH_R_1_2;
    break;
  case 2:
      cell->phich_resources = SRSLTE_PHICH_R_1;
    break;
  case 3:
      cell->phich_resources = SRSLTE_PHICH_R_2;
    break;
  }
  if (sfn) {
    *sfn = srslte_bit_unpack(&msg, 8) << 2;    
  }
}

/** Unpacks MIB from PBCH message.
 * msg buffer must be 24 byte length at least
 */
void srslte_pbch_mib_pack(srslte_cell_t *cell, uint32_t sfn, uint8_t *msg) {
  int bw, phich_res = 0;

  bzero(msg, 24);

  if (cell->nof_prb <= 6) {
    bw = 0;
  } else if (cell->nof_prb <= 15) {
    bw = 1;
  } else {
    bw = 1 + cell->nof_prb / 25;
  }
  srslte_bit_pack(bw, &msg, 3);

  *msg = cell->phich_length == SRSLTE_PHICH_EXT;
  msg++;

  switch (cell->phich_resources) {
  case SRSLTE_PHICH_SRSLTE_PHICH_R_1_6:
    phich_res = 0;
    break;
  case SRSLTE_PHICH_SRSLTE_PHICH_R_1_2:
    phich_res = 1;
    break;
  case SRSLTE_PHICH_R_1:
    phich_res = 2;
    break;
  case SRSLTE_PHICH_R_2:
    phich_res = 3;
    break;
  }
  srslte_bit_pack(phich_res, &msg, 2);
  srslte_bit_pack(sfn >> 2, &msg, 8);
}

<<<<<<< HEAD
void srslte_pbch_mib_fprint(FILE *stream, srslte_cell_t *cell, uint32_t sfn) {
  printf(" - Cell ID:         %d\n", cell->id);
  printf(" - Nof ports:       %d\n", cell->nof_ports);
  printf(" - PRB:             %d\n", cell->nof_prb);
  printf(" - PHICH Length:    %s\n",
         cell->phich_length == SRSLTE_PHICH_EXT ? "Extended" : "Normal");
  printf(" - PHICH Resources: ");
  switch (cell->phich_resources) {
  case SRSLTE_PHICH_SRSLTE_PHICH_R_1_6:
    printf("1/6");
    break;
  case SRSLTE_PHICH_SRSLTE_PHICH_R_1_2:
    printf("1/2");
    break;
  case SRSLTE_PHICH_R_1:
    printf("1");
    break;
  case SRSLTE_PHICH_R_2:
    printf("2");
    break;
  }
  printf("\n");
  printf(" - SFN:             %d\n", sfn);
}


=======
>>>>>>> 94f2e84f
void srslte_pbch_decode_reset(srslte_pbch_t *q) {
  q->frame_idx = 0;
}

void crc_set_mask(uint8_t *data, int nof_ports) {
  int i;
  for (i = 0; i < 16; i++) {
<<<<<<< HEAD
    data[SRSLTE_BCH_PAYLOAD_LEN + i] = (data[SRSLTE_BCH_PAYLOAD_LEN + i] + crc_mask[nof_ports - 1][i]) % 2;
=======
    data[SRSLTE_BCH_PAYLOAD_LEN + i] = (data[SRSLTE_BCH_PAYLOAD_LEN + i] + srslte_crc_mask[nof_ports - 1][i]) % 2;
>>>>>>> 94f2e84f
  }
}

/* Checks CRC after applying the mask for the given number of ports.
 *
 * The bits buffer size must be at least 40 bytes.
 *
 * Returns 0 if the data is correct, -1 otherwise
 */
uint32_t srslte_pbch_crc_check(srslte_pbch_t *q, uint8_t *bits, uint32_t nof_ports) {
  uint8_t data[SRSLTE_BCH_PAYLOADCRC_LEN];
  memcpy(data, bits, SRSLTE_BCH_PAYLOADCRC_LEN * sizeof(uint8_t));
<<<<<<< HEAD
  crc_set_mask(data, nof_ports);
=======
  srslte_crc_set_mask(data, nof_ports);
>>>>>>> 94f2e84f
  int ret = srslte_crc_checksum(&q->crc, data, SRSLTE_BCH_PAYLOADCRC_LEN);
  if (ret == 0) {
    uint32_t chkzeros=0;
    for (int i=0;i<SRSLTE_BCH_PAYLOAD_LEN;i++) {
      chkzeros += data[i];
    }
    if (chkzeros) {
      return 0;
    } else {
      return SRSLTE_ERROR;
    }
  } else {
    return ret; 
  }
}

int decode_frame(srslte_pbch_t *q, uint32_t src, uint32_t dst, uint32_t n,
    uint32_t nof_bits, uint32_t nof_ports) {
  int j;
  
  DEBUG("Trying to decode PBCH %d bits, %d ports, src: %d, dst: %d, n=%d\n", nof_bits, nof_ports, src, dst, n);

  memcpy(&q->temp[dst * nof_bits], &q->llr[src * nof_bits],
      n * nof_bits * sizeof(float));

  /* descramble */
  srslte_scrambling_f_offset(&q->seq, &q->temp[dst * nof_bits], dst * nof_bits,
      n * nof_bits);

  for (j = 0; j < dst * nof_bits; j++) {
    q->temp[j] = SRSLTE_RX_NULL;
  }
  for (j = (dst + n) * nof_bits; j < 4 * nof_bits; j++) {
    q->temp[j] = SRSLTE_RX_NULL;
  }

  /* unrate matching */
  srslte_rm_conv_rx(q->temp, 4 * nof_bits, q->rm_f, SRSLTE_BCH_ENCODED_LEN);
  
  /* decode */
  srslte_viterbi_decode_f(&q->decoder, q->rm_f, q->data, SRSLTE_BCH_PAYLOADCRC_LEN);

 if (!srslte_pbch_crc_check(q, q->data, nof_ports)) {
    return 1;
  } else {
    return SRSLTE_SUCCESS;
  }
}

/* Decodes the PBCH channel
 *
 * The PBCH spans in 40 ms. This function is called every 10 ms. It tries to decode the MIB
 * given the symbols of a subframe (1 ms). Successive calls will use more subframes
 * to help the decoding process.
 *
 * Returns 1 if successfully decoded MIB, 0 if not and -1 on error
 */
int srslte_pbch_decode(srslte_pbch_t *q, cf_t *slot1_symbols, cf_t *ce_slot1[SRSLTE_MAX_PORTS], float noise_estimate, 
                 uint8_t bch_payload[SRSLTE_BCH_PAYLOAD_LEN], uint32_t *nof_tx_ports, uint32_t *sfn_offset) 
{
  uint32_t src, dst, nb;
  uint32_t nant;
  int i;
  int nof_bits;
  cf_t *x[SRSLTE_MAX_LAYERS];
  
  int ret = SRSLTE_ERROR_INVALID_INPUTS;
  
  if (q                 != NULL &&
      slot1_symbols     != NULL)
  {
    for (i=0;i<q->cell.nof_ports;i++) {
      if (ce_slot1[i] == NULL) {
        return SRSLTE_ERROR_INVALID_INPUTS;
      } 
    }

    /* Set pointers for layermapping & precoding */
    nof_bits = 2 * q->nof_symbols;

    /* number of layers equals number of ports */
    for (i = 0; i < SRSLTE_MAX_PORTS; i++) {
      x[i] = q->x[i];
    }
    memset(&x[SRSLTE_MAX_PORTS], 0, sizeof(cf_t*) * (SRSLTE_MAX_LAYERS - SRSLTE_MAX_PORTS));
    
    /* extract symbols */
    if (q->nof_symbols != srslte_pbch_get(slot1_symbols, q->symbols[0], q->cell)) {
      fprintf(stderr, "There was an error getting the PBCH symbols\n");
      return SRSLTE_ERROR;
    }

    /* extract channel estimates */
    for (i = 0; i < q->cell.nof_ports; i++) {
      if (q->nof_symbols != srslte_pbch_get(ce_slot1[i], q->ce[i], q->cell)) {
        fprintf(stderr, "There was an error getting the PBCH symbols\n");
        return SRSLTE_ERROR;
      }
    }

    q->frame_idx++;
    ret = 0;

    /* Try decoding for 1 to cell.nof_ports antennas */
    if (q->search_all_ports) {
      nant = 1; 
    } else {
      nant = q->cell.nof_ports; 
    }
    do {
      if (nant != 3) {
        DEBUG("Trying %d TX antennas with %d frames\n", nant, q->frame_idx);

        /* in control channels, only diversity is supported */
        if (nant == 1) {
          /* no need for layer demapping */
          srslte_predecoding_single(&q->precoding, q->symbols[0], q->ce[0], q->d,
              q->nof_symbols, noise_estimate);
        } else {
          srslte_predecoding_diversity(&q->precoding, q->symbols[0], q->ce, x, nant,
              q->nof_symbols, noise_estimate);
          srslte_layerdemap_diversity(x, q->d, nant, q->nof_symbols / nant);
        }

        /* demodulate symbols */
        srslte_demod_soft_sigma_set(&q->demod, 1.0);
        srslte_demod_soft_demodulate(&q->demod, q->d,
            &q->llr[nof_bits * (q->frame_idx - 1)], q->nof_symbols);
        
        /* We don't know where the 40 ms begin, so we try all combinations. E.g. if we received
        * 4 frames, try 1,2,3,4 individually, 12, 23, 34 in pairs, 123, 234 and finally 1234.
        * We know they are ordered.
        *
        * FIXME: There are unnecessary checks because 2,3,4 have already been processed in the previous
        * calls.
        */
        for (nb = 0; nb < q->frame_idx && !ret; nb++) {
          for (dst = 0; (dst < 4 - nb) && !ret; dst++) {
            for (src = 0; src < q->frame_idx - nb && !ret; src++) {
              ret = decode_frame(q, src, dst, nb + 1, nof_bits, nant);     
              if (ret == 1) {
                if (sfn_offset) {
                  *sfn_offset = dst - src;
                }
                if (nof_tx_ports) {
                  *nof_tx_ports = nant; 
                }
                if (bch_payload) {
                  memcpy(bch_payload, q->data, sizeof(uint8_t) * SRSLTE_BCH_PAYLOAD_LEN);      
                }
              }
            }
          }
        }
      }
      nant++;
    } while(nant <= q->cell.nof_ports && !ret); 
    
    /* If not found, make room for the next packet of radio frame symbols */
    if (q->frame_idx == 4) {
      memmove(q->llr, &q->llr[nof_bits], nof_bits * 3 * sizeof(float));
      q->frame_idx = 3;
    }
  }
  return ret;
}

/** Converts the MIB message to symbols mapped to SLOT #1 ready for transmission
 */
int srslte_pbch_encode(srslte_pbch_t *q, uint8_t bch_payload[SRSLTE_BCH_PAYLOAD_LEN], cf_t *slot1_symbols[SRSLTE_MAX_PORTS]) {
  int i;
  int nof_bits;
  cf_t *x[SRSLTE_MAX_LAYERS];
  
  if (q                 != NULL &&
      bch_payload               != NULL)
  {
    for (i=0;i<q->cell.nof_ports;i++) {
      if (slot1_symbols[i] == NULL) {
        return SRSLTE_ERROR_INVALID_INPUTS;
      } 
    }
    /* Set pointers for layermapping & precoding */
    nof_bits = 2 * q->nof_symbols;

    /* number of layers equals number of ports */
    for (i = 0; i < q->cell.nof_ports; i++) {
      x[i] = q->x[i];
    }
    memset(&x[q->cell.nof_ports], 0, sizeof(cf_t*) * (SRSLTE_MAX_LAYERS - q->cell.nof_ports));
    
    if (q->frame_idx == 0) {
      memcpy(q->data, bch_payload, sizeof(uint8_t) * SRSLTE_BCH_PAYLOAD_LEN);

      /* encode & modulate */
      srslte_crc_attach(&q->crc, q->data, SRSLTE_BCH_PAYLOAD_LEN);
<<<<<<< HEAD
      crc_set_mask(q->data, q->cell.nof_ports);
      
      srslte_convcoder_encode(&q->encoder, q->data, q->data_enc, SRSLTE_BCH_PAYLOADCRC_LEN);

      srslte_rm_conv_tx(q->data_enc, SRSLTE_BCH_ENCODED_LEN, q->rm_b, 4 * nof_bits);
=======
      srslte_crc_set_mask(q->data, q->cell.nof_ports);
      
      srslte_convcoder_encode(&q->encoder, q->data, q->data_enc, SRSLTE_BCH_PAYLOADCRC_LEN);
>>>>>>> 94f2e84f

      srslte_rm_conv_tx(q->data_enc, SRSLTE_BCH_ENCODED_LEN, q->rm_b, 4 * nof_bits);
    }

    srslte_scrambling_b_offset(&q->seq, &q->rm_b[q->frame_idx * nof_bits],
        q->frame_idx * nof_bits, nof_bits);
    srslte_mod_modulate(&q->mod, &q->rm_b[q->frame_idx * nof_bits], q->d,
        nof_bits);

    /* layer mapping & precoding */
    if (q->cell.nof_ports > 1) {
      srslte_layermap_diversity(q->d, x, q->cell.nof_ports, q->nof_symbols);
      srslte_precoding_diversity(&q->precoding, x, q->symbols, q->cell.nof_ports,
          q->nof_symbols / q->cell.nof_ports);
    } else {
      memcpy(q->symbols[0], q->d, q->nof_symbols * sizeof(cf_t));
    }

    /* mapping to resource elements */
    for (i = 0; i < q->cell.nof_ports; i++) {
      srslte_pbch_put(q->symbols[i], slot1_symbols[i], q->cell);
    }
    q->frame_idx++;
    if (q->frame_idx == 4) {
      q->frame_idx = 0;
    }
    return SRSLTE_SUCCESS;
  } else {
    return SRSLTE_ERROR_INVALID_INPUTS;
  }
}
<|MERGE_RESOLUTION|>--- conflicted
+++ resolved
@@ -44,12 +44,8 @@
 #define PBCH_RE_CP_NORM    240
 #define PBCH_RE_CP_EXT     216
 
-<<<<<<< HEAD
-const uint8_t crc_mask[4][16] = {
-=======
 
 const uint8_t srslte_crc_mask[4][16] = {
->>>>>>> 94f2e84f
     { 0, 0, 0, 0, 0, 0, 0, 0, 0, 0, 0, 0, 0, 0, 0, 0 }, 
     { 1, 1, 1, 1, 1, 1, 1, 1, 1, 1, 1, 1, 1, 1, 1, 1 }, 
     { 0, 0, 0, 0, 0, 0, 0, 0, 0, 0, 0, 0, 0, 0, 0, 0 }, 
@@ -342,47 +338,14 @@
   srslte_bit_pack(sfn >> 2, &msg, 8);
 }
 
-<<<<<<< HEAD
-void srslte_pbch_mib_fprint(FILE *stream, srslte_cell_t *cell, uint32_t sfn) {
-  printf(" - Cell ID:         %d\n", cell->id);
-  printf(" - Nof ports:       %d\n", cell->nof_ports);
-  printf(" - PRB:             %d\n", cell->nof_prb);
-  printf(" - PHICH Length:    %s\n",
-         cell->phich_length == SRSLTE_PHICH_EXT ? "Extended" : "Normal");
-  printf(" - PHICH Resources: ");
-  switch (cell->phich_resources) {
-  case SRSLTE_PHICH_SRSLTE_PHICH_R_1_6:
-    printf("1/6");
-    break;
-  case SRSLTE_PHICH_SRSLTE_PHICH_R_1_2:
-    printf("1/2");
-    break;
-  case SRSLTE_PHICH_R_1:
-    printf("1");
-    break;
-  case SRSLTE_PHICH_R_2:
-    printf("2");
-    break;
-  }
-  printf("\n");
-  printf(" - SFN:             %d\n", sfn);
-}
-
-
-=======
->>>>>>> 94f2e84f
 void srslte_pbch_decode_reset(srslte_pbch_t *q) {
   q->frame_idx = 0;
 }
 
-void crc_set_mask(uint8_t *data, int nof_ports) {
+void srslte_crc_set_mask(uint8_t *data, int nof_ports) {
   int i;
   for (i = 0; i < 16; i++) {
-<<<<<<< HEAD
-    data[SRSLTE_BCH_PAYLOAD_LEN + i] = (data[SRSLTE_BCH_PAYLOAD_LEN + i] + crc_mask[nof_ports - 1][i]) % 2;
-=======
     data[SRSLTE_BCH_PAYLOAD_LEN + i] = (data[SRSLTE_BCH_PAYLOAD_LEN + i] + srslte_crc_mask[nof_ports - 1][i]) % 2;
->>>>>>> 94f2e84f
   }
 }
 
@@ -395,11 +358,7 @@
 uint32_t srslte_pbch_crc_check(srslte_pbch_t *q, uint8_t *bits, uint32_t nof_ports) {
   uint8_t data[SRSLTE_BCH_PAYLOADCRC_LEN];
   memcpy(data, bits, SRSLTE_BCH_PAYLOADCRC_LEN * sizeof(uint8_t));
-<<<<<<< HEAD
-  crc_set_mask(data, nof_ports);
-=======
   srslte_crc_set_mask(data, nof_ports);
->>>>>>> 94f2e84f
   int ret = srslte_crc_checksum(&q->crc, data, SRSLTE_BCH_PAYLOADCRC_LEN);
   if (ret == 0) {
     uint32_t chkzeros=0;
@@ -596,17 +555,9 @@
 
       /* encode & modulate */
       srslte_crc_attach(&q->crc, q->data, SRSLTE_BCH_PAYLOAD_LEN);
-<<<<<<< HEAD
-      crc_set_mask(q->data, q->cell.nof_ports);
-      
-      srslte_convcoder_encode(&q->encoder, q->data, q->data_enc, SRSLTE_BCH_PAYLOADCRC_LEN);
-
-      srslte_rm_conv_tx(q->data_enc, SRSLTE_BCH_ENCODED_LEN, q->rm_b, 4 * nof_bits);
-=======
       srslte_crc_set_mask(q->data, q->cell.nof_ports);
       
       srslte_convcoder_encode(&q->encoder, q->data, q->data_enc, SRSLTE_BCH_PAYLOADCRC_LEN);
->>>>>>> 94f2e84f
 
       srslte_rm_conv_tx(q->data_enc, SRSLTE_BCH_ENCODED_LEN, q->rm_b, 4 * nof_bits);
     }
