/**
 *
 * \section COPYRIGHT
 *
 * Copyright 2013-2017 Software Radio Systems Limited
 *
 * \section LICENSE
 *
 * This file is part of srsLTE.
 *
 * srsUE is free software: you can redistribute it and/or modify
 * it under the terms of the GNU Affero General Public License as
 * published by the Free Software Foundation, either version 3 of
 * the License, or (at your option) any later version.
 *
 * srsUE is distributed in the hope that it will be useful,
 * but WITHOUT ANY WARRANTY; without even the implied warranty of
 * MERCHANTABILITY or FITNESS FOR A PARTICULAR PURPOSE.  See the
 * GNU Affero General Public License for more details.
 *
 * A copy of the GNU Affero General Public License can be found in
 * the LICENSE file in the top-level directory of this distribution
 * and at http://www.gnu.org/licenses/.
 *
 */

#include <assert.h>

#include "srslte/common/threads.h"
#include "srslte/common/log.h"

#include "phy/phch_worker.h"

#define Error(fmt, ...)   if (SRSLTE_DEBUG_ENABLED) log_h->error_line(__FILE__, __LINE__, fmt, ##__VA_ARGS__)
#define Warning(fmt, ...) if (SRSLTE_DEBUG_ENABLED) log_h->warning_line(__FILE__, __LINE__, fmt, ##__VA_ARGS__)
#define Info(fmt, ...)    if (SRSLTE_DEBUG_ENABLED) log_h->info_line(__FILE__, __LINE__, fmt, ##__VA_ARGS__)
#define Debug(fmt, ...)   if (SRSLTE_DEBUG_ENABLED) log_h->debug_line(__FILE__, __LINE__, fmt, ##__VA_ARGS__)

using namespace std; 

// Enable this to log SI
//#define LOG_THIS(a) 1

// Enable this one to skip SI-RNTI
#define LOG_THIS(rnti) (rnti != 0xFFFF)


/* Define GUI-related things */
#ifdef ENABLE_GUI
#include "srsgui/srsgui.h"
#include <semaphore.h>
#include <srslte/phy/phch/ra.h>
#include <srslte/srslte.h>
#include <srslte/phy/phch/pdsch.h>
#include <srslte/phy/common/sequence.h>

void init_plots(srsenb::phch_worker *worker);
pthread_t plot_thread; 
sem_t plot_sem; 
static int plot_worker_id = -1;
#else
#warning Compiling without srsGUI support
#endif
/*********************************************/



//#define DEBUG_WRITE_FILE

namespace srsenb {


phch_worker::phch_worker()
{
  phy = NULL;
  reset();  
}

#ifdef DEBUG_WRITE_FILE
FILE *f; 
#endif

void phch_worker::init(phch_common* phy_, srslte::log *log_h_)
{
  phy   = phy_; 
  log_h = log_h_; 
  
  pthread_mutex_init(&mutex, NULL); 
  
  // Init cell here
  signal_buffer_rx    = (cf_t*) srslte_vec_malloc(2*SRSLTE_SF_LEN_PRB(phy->cell.nof_prb)*sizeof(cf_t));
  if (!signal_buffer_rx) {
    fprintf(stderr, "Error allocating memory\n");
    return; 
  }
  bzero(&signal_buffer_tx, sizeof(cf_t *) * SRSLTE_MAX_PORTS);
  signal_buffer_tx[0] = (cf_t*) srslte_vec_malloc(2*SRSLTE_SF_LEN_PRB(phy->cell.nof_prb)*sizeof(cf_t));
  if (!signal_buffer_tx[0]) {
    fprintf(stderr, "Error allocating memory\n");
    return; 
  }
  if (srslte_enb_dl_init(&enb_dl, signal_buffer_tx, phy->cell.nof_prb)) {
    fprintf(stderr, "Error initiating ENB DL\n");
    return;
  }
  if (srslte_enb_dl_set_cell(&enb_dl, phy->cell)) {
    fprintf(stderr, "Error initiating ENB DL\n");
    return;
  }
  if (srslte_enb_ul_init(&enb_ul, signal_buffer_rx, phy->cell.nof_prb)) {
    fprintf(stderr, "Error initiating ENB UL\n");
    return;
  }
  if (srslte_enb_ul_set_cell(&enb_ul,
                              phy->cell,
                              NULL,
                              &phy->pusch_cfg,
                              &phy->hopping_cfg,
                              &phy->pucch_cfg))
  {
    fprintf(stderr, "Error initiating ENB UL\n");
    return;
  }
  
  /* Setup SI-RNTI in PHY */
  add_rnti(SRSLTE_SIRNTI);

  /* Setup P-RNTI in PHY */
  add_rnti(SRSLTE_PRNTI);

  /* Setup RA-RNTI in PHY */
  for (int i=0;i<10;i++) {
    add_rnti(1+i);
  }

  srslte_pucch_set_threshold(&enb_ul.pucch, 0.8);
  srslte_sch_set_max_noi(&enb_ul.pusch.ul_sch, phy->params.pusch_max_its);
  srslte_enb_dl_set_amp(&enb_dl, phy->params.tx_amplitude);
  
  Info("Worker %d configured cell %d PRB\n", get_id(), phy->cell.nof_prb);
  
  initiated = true; 
  running   = true;

#ifdef DEBUG_WRITE_FILE
  f = fopen("test.dat", "w");
#endif
}

void phch_worker::stop()
{
  running = false;
  pthread_mutex_lock(&mutex);

  srslte_enb_dl_free(&enb_dl);
  srslte_enb_ul_free(&enb_ul);
  if (signal_buffer_rx) {
    free(signal_buffer_rx);
  }
  for (int i = 0; i < SRSLTE_MAX_PORTS; i++) {
    if (signal_buffer_tx[i]) {
      free(signal_buffer_tx[i]);
    }
  }
  pthread_mutex_unlock(&mutex);
  pthread_mutex_destroy(&mutex);
}
void phch_worker::reset() 
{
  initiated  = false; 
  ue_db.clear();
}

cf_t* phch_worker::get_buffer_rx()
{
  return signal_buffer_rx;
}

void phch_worker::set_time(uint32_t tti_, uint32_t tx_mutex_cnt_, srslte_timestamp_t tx_time_)
{
  tti_rx       = tti_; 
  tti_tx_dl    = TTI_TX(tti_rx);
  tti_tx_ul    = TTI_RX_ACK(tti_rx);

  sf_rx        = tti_rx%10;
  sf_tx        = tti_tx_dl%10;

  t_tx_dl      = TTIMOD(tti_tx_dl);
  t_rx         = TTIMOD(tti_rx);
  t_tx_ul      = TTIMOD(tti_tx_ul);

  tx_mutex_cnt = tx_mutex_cnt_;
  memcpy(&tx_time, &tx_time_, sizeof(srslte_timestamp_t));
}

int phch_worker::add_rnti(uint16_t rnti)
{

  if (srslte_enb_dl_add_rnti(&enb_dl, rnti)) {
    return -1;
  }
  if (srslte_enb_ul_add_rnti(&enb_ul, rnti)) {
    return -1;
  }

  // Create user
  ue_db[rnti].rnti = rnti;

  return SRSLTE_SUCCESS;

}

uint32_t phch_worker::get_nof_rnti() {
  return ue_db.size();
}

void phch_worker::set_config_dedicated(uint16_t rnti,
                                       srslte_uci_cfg_t *uci_cfg,
                                       srslte_pucch_sched_t *pucch_sched,
                                       srslte_refsignal_srs_cfg_t *srs_cfg,
                                       uint32_t I_sr, bool pucch_cqi, uint32_t pmi_idx, bool pucch_cqi_ack)
{
  pthread_mutex_lock(&mutex);
  if (ue_db.count(rnti)) {
    pucch_sched->N_pucch_1 = phy->pucch_cfg.n1_pucch_an;
    srslte_enb_ul_cfg_ue(&enb_ul, rnti, uci_cfg, pucch_sched, srs_cfg);

    ue_db[rnti].I_sr    = I_sr;
    ue_db[rnti].I_sr_en = true;

    if (pucch_cqi) {
      ue_db[rnti].pmi_idx = pmi_idx;
      ue_db[rnti].cqi_en  = true;
      ue_db[rnti].pucch_cqi_ack = pucch_cqi_ack;
    } else {
      ue_db[rnti].pmi_idx = 0;
      ue_db[rnti].cqi_en  = false;
    }

  } else {
    Error("Setting config dedicated: rnti=0x%x does not exist\n");
  }
  pthread_mutex_unlock(&mutex);
}

void phch_worker::rem_rnti(uint16_t rnti)
{
  pthread_mutex_lock(&mutex);
  if (ue_db.count(rnti)) {
    ue_db.erase(rnti);

    srslte_enb_dl_rem_rnti(&enb_dl, rnti);
    srslte_enb_ul_rem_rnti(&enb_ul, rnti);

    // remove any pending grant for each subframe
    for (uint32_t i=0;i<TTIMOD_SZ;i++) {
      for (uint32_t j=0;j<phy->ul_grants[i].nof_grants;j++) {
        if (phy->ul_grants[i].sched_grants[j].rnti == rnti) {
          phy->ul_grants[i].sched_grants[j].rnti = 0;
        }
      }
      for (uint32_t j=0;j<phy->dl_grants[i].nof_grants;j++) {
        if (phy->dl_grants[i].sched_grants[j].rnti == rnti) {
          phy->dl_grants[i].sched_grants[j].rnti = 0;
        }
      }
    }
  } else {
    Error("Removing user: rnti=0x%x does not exist\n", rnti);
  }
  pthread_mutex_unlock(&mutex);
}

void phch_worker::work_imp()
{
  if (!running) {
    return;
  }

  pthread_mutex_lock(&mutex);

  mac_interface_phy::ul_sched_t *ul_grants = phy->ul_grants;
  mac_interface_phy::dl_sched_t *dl_grants = phy->dl_grants;
  mac_interface_phy *mac = phy->mac;

  log_h->step(tti_rx);

  Debug("Worker %d running\n", get_id());

  for(std::map<uint16_t, ue>::iterator iter=ue_db.begin(); iter!=ue_db.end(); ++iter) {
    uint16_t rnti = (uint16_t) iter->first;
    ue_db[rnti].has_grant_tti = -1;
  }

  // Process UL signal
  srslte_enb_ul_fft(&enb_ul, signal_buffer_rx);

  // Decode pending UL grants for the tti they were scheduled
  decode_pusch(ul_grants[t_rx].sched_grants, ul_grants[t_rx].nof_grants);

  // Decode remaining PUCCH ACKs not associated with PUSCH transmission and SR signals
  decode_pucch();

  // Get DL scheduling for the TX TTI from MAC
  if (mac->get_dl_sched(tti_tx_dl, &dl_grants[t_tx_dl]) < 0) {
    Error("Getting DL scheduling from MAC\n");
    goto unlock;
  }

  if (dl_grants[t_tx_dl].cfi < 1 || dl_grants[t_tx_dl].cfi > 3) {
    Error("Invalid CFI=%d\n", dl_grants[t_tx_dl].cfi);
    goto unlock;
  }

  // Get UL scheduling for the TX TTI from MAC
  if (mac->get_ul_sched(tti_tx_ul, &ul_grants[t_tx_ul]) < 0) {
    Error("Getting UL scheduling from MAC\n");
    goto unlock;
  }

  // Put base signals (references, PBCH, PCFICH and PSS/SSS) into the resource grid
  srslte_enb_dl_clear_sf(&enb_dl);
  srslte_enb_dl_set_cfi(&enb_dl, dl_grants[t_tx_dl].cfi);
  srslte_enb_dl_put_base(&enb_dl, tti_tx_dl);

  // Put UL/DL grants to resource grid. PDSCH data will be encoded as well.
  encode_pdcch_dl(dl_grants[t_tx_dl].sched_grants, dl_grants[t_tx_dl].nof_grants);
  encode_pdcch_ul(ul_grants[t_tx_ul].sched_grants, ul_grants[t_tx_ul].nof_grants);
  encode_pdsch(dl_grants[t_tx_dl].sched_grants, dl_grants[t_tx_dl].nof_grants);

  // Put pending PHICH HARQ ACK/NACK indications into subframe
  encode_phich(ul_grants[t_tx_ul].phich, ul_grants[t_tx_ul].nof_phich);

  // Prepare for receive ACK for DL grants in t_tx_dl+4
  phy->ack_clear(TTIMOD(TTI_TX(t_tx_dl)));
  for (uint32_t i=0;i<dl_grants[t_tx_dl].nof_grants;i++) {
    // SI-RNTI and RAR-RNTI do not have ACK
    if (dl_grants[t_tx_dl].sched_grants[i].rnti >= SRSLTE_CRNTI_START && dl_grants[t_tx_dl].sched_grants[i].rnti <= SRSLTE_CRNTI_END) {
      phy->ack_set_pending(TTIMOD(TTI_TX(t_tx_dl)), dl_grants[t_tx_dl].sched_grants[i].rnti, dl_grants[t_tx_dl].sched_grants[i].location.ncce);
    }
  }

  // Generate signal and transmit
<<<<<<< HEAD
  srslte_enb_dl_gen_signal(&enb_dl, signal_buffer_tx);
=======
  srslte_enb_dl_gen_signal(&enb_dl);
>>>>>>> c8bba2f4
  Debug("Sending to radio\n");
  phy->worker_end(tx_mutex_cnt, signal_buffer_tx[0], SRSLTE_SF_LEN_PRB(phy->cell.nof_prb), tx_time);

#ifdef DEBUG_WRITE_FILE
  fwrite(signal_buffer_tx, SRSLTE_SF_LEN_PRB(phy->cell.nof_prb)*sizeof(cf_t), 1, f);
#endif

#ifdef DEBUG_WRITE_FILE
  if (tti_tx_dl == 10) {
    fclose(f);
    exit(-1);
  }
#endif

  /* Tell the plotting thread to draw the plots */
#ifdef ENABLE_GUI
  if ((int) get_id() == plot_worker_id) {
    sem_post(&plot_sem);
  }
#endif

unlock:
  pthread_mutex_unlock(&mutex);

}


int phch_worker::decode_pusch(srslte_enb_ul_pusch_t *grants, uint32_t nof_pusch)
{
  srslte_uci_data_t uci_data;
  bzero(&uci_data, sizeof(srslte_uci_data_t));

  uint32_t wideband_cqi_value = 0;

  uint32_t n_rb_ho = 0;
  for (uint32_t i=0;i<nof_pusch;i++) {
    uint16_t rnti = grants[i].rnti;
    if (rnti) {

    #ifdef LOG_EXECTIME
      char timestr[64];
      struct timeval t[3];
      gettimeofday(&t[1], NULL);
    #endif

      // Get pending ACKs with an associated PUSCH transmission
      if (phy->ack_is_pending(t_rx, rnti)) {
        uci_data.uci_ack_len = 1;
      }
      // Configure PUSCH CQI channel
      srslte_cqi_value_t cqi_value;
      bool cqi_enabled = false;
      if (ue_db[rnti].cqi_en && srslte_cqi_send(ue_db[rnti].pmi_idx, tti_rx)) {
        cqi_value.type = SRSLTE_CQI_TYPE_WIDEBAND;
        cqi_enabled = true;
      } else if (grants[i].grant.cqi_request) {
        cqi_value.type = SRSLTE_CQI_TYPE_SUBBAND_HL;
        cqi_value.subband_hl.N = (phy->cell.nof_prb > 7) ? srslte_cqi_hl_get_no_subbands(phy->cell.nof_prb) : 0;
        cqi_enabled = true;
      }
      if (cqi_enabled) {
        uci_data.uci_cqi_len = srslte_cqi_size(&cqi_value);
      }

      // mark this tti as having an ul grant to avoid pucch
      ue_db[rnti].has_grant_tti = tti_rx;

      srslte_ra_ul_grant_t phy_grant;
      int res = -1;
      if (!srslte_ra_ul_dci_to_grant(&grants[i].grant, enb_ul.cell.nof_prb, n_rb_ho, &phy_grant)) {
        if (phy_grant.mcs.mod == SRSLTE_MOD_64QAM) {
          phy_grant.mcs.mod = SRSLTE_MOD_16QAM;
        }
        phy_grant.Qm = SRSLTE_MIN(phy_grant.Qm, 4);
        res = srslte_enb_ul_get_pusch(&enb_ul, &phy_grant, grants[i].softbuffer,
                                                rnti, grants[i].rv_idx,
                                                grants[i].current_tx_nb,
                                                grants[i].data,
                                                &uci_data,
                                                sf_rx);
      } else {
        Error("Computing PUSCH grant\n");
        return SRSLTE_ERROR;
      }

    #ifdef LOG_EXECTIME
      gettimeofday(&t[2], NULL);
      get_time_interval(t);
      snprintf(timestr, 64, ", dec_time=%4d us", (int) t[0].tv_usec);
    #endif

      bool crc_res = (res == 0);

      // Save PHICH scheduling for this user. Each user can have just 1 PUSCH grant per TTI
      ue_db[rnti].phich_info.n_prb_lowest = enb_ul.pusch_cfg.grant.n_prb_tilde[0];
      ue_db[rnti].phich_info.n_dmrs       = phy_grant.ncs_dmrs;

      char cqi_str[64];
      if (cqi_enabled) {
        srslte_cqi_value_unpack(uci_data.uci_cqi, &cqi_value);
        if (ue_db[rnti].cqi_en) {
          wideband_cqi_value = cqi_value.wideband.wideband_cqi;
        } else if (grants[i].grant.cqi_request) {
          wideband_cqi_value = cqi_value.subband_hl.wideband_cqi;
        }
        snprintf(cqi_str, 64, ", cqi=%d", wideband_cqi_value);
      }

      float snr_db  = 10*log10(srslte_chest_ul_get_snr(&enb_ul.chest));

      /*
      if (!crc_res && enb_ul.pusch_cfg.grant.L_prb == 1 && enb_ul.pusch_cfg.grant.n_prb[0] == 0 && snr_db > 5) {
        srslte_vec_save_file("sf_symbols", enb_ul.sf_symbols, sizeof(cf_t)*SRSLTE_SF_LEN_RE(25, SRSLTE_CP_NORM));
        srslte_vec_save_file("ce", enb_ul.ce, sizeof(cf_t)*SRSLTE_SF_LEN_RE(25, SRSLTE_CP_NORM));
        srslte_vec_save_file("d", enb_ul.pusch.d, sizeof(cf_t)*enb_ul.pusch_cfg.nbits.nof_re);
        srslte_vec_save_file("ce2", enb_ul.pusch.ce, sizeof(cf_t)*enb_ul.pusch_cfg.nbits.nof_re);
        srslte_vec_save_file("z", enb_ul.pusch.z, sizeof(cf_t)*enb_ul.pusch_cfg.nbits.nof_re);
        printf("saved sf_idx=%d, mcs=%d, tbs=%d, rnti=%d, rv=%d, snr=%.1f\n", tti%10,
               grants[i].grant.mcs_idx, enb_ul.pusch_cfg.cb_segm.tbs, rnti, grants[i].rv_idx, snr_db);
        exit(-1);
      }
      */
      log_h->info_hex(grants[i].data, phy_grant.mcs.tbs/8,
          "PUSCH: rnti=0x%x, prb=(%d,%d), tbs=%d, mcs=%d, rv=%d, snr=%.1f dB, n_iter=%d, crc=%s%s%s%s\n",
          rnti, phy_grant.n_prb[0], phy_grant.n_prb[0]+phy_grant.L_prb,
          phy_grant.mcs.tbs/8, phy_grant.mcs.idx, grants[i].grant.rv_idx,
          snr_db,
          srslte_pusch_last_noi(&enb_ul.pusch),
          crc_res?"OK":"KO",
          uci_data.uci_ack_len>0?(uci_data.uci_ack?", ack=1":", ack=0"):"",
          uci_data.uci_cqi_len>0?cqi_str:"",
          timestr);

      // Notify MAC of RL status
      if (grants[i].grant.rv_idx == 0) {
        if (res && snr_db < PUSCH_RL_SNR_DB_TH) {
          Debug("PUSCH: Radio-Link failure snr=%.1f dB\n", snr_db);
          phy->mac->rl_failure(rnti);
        } else {
          phy->mac->rl_ok(rnti);
        }
      }

      // Notify MAC new received data and HARQ Indication value
      phy->mac->crc_info(tti_rx, rnti, phy_grant.mcs.tbs/8, crc_res);
      if (uci_data.uci_ack_len) {
        phy->mac->ack_info(tti_rx, rnti, uci_data.uci_ack && (crc_res || snr_db > PUSCH_RL_SNR_DB_TH));
      }

      // Notify MAC of UL SNR and DL CQI
      if (snr_db >= PUSCH_RL_SNR_DB_TH) {
        phy->mac->snr_info(tti_rx, rnti, snr_db);
      }
      if (uci_data.uci_cqi_len>0 && crc_res) {
        phy->mac->cqi_info(tti_rx, rnti, wideband_cqi_value);
      }

      // Save metrics stats
      ue_db[rnti].metrics_ul(phy_grant.mcs.idx, 0, snr_db, srslte_pusch_last_noi(&enb_ul.pusch));
    }
  }
  return SRSLTE_SUCCESS;
}


int phch_worker::decode_pucch()
{
  srslte_uci_data_t uci_data;

  for(std::map<uint16_t, ue>::iterator iter=ue_db.begin(); iter!=ue_db.end(); ++iter) {
    uint16_t rnti = (uint16_t) iter->first;

    if (rnti >= SRSLTE_CRNTI_START && rnti <= SRSLTE_CRNTI_END && ue_db[rnti].has_grant_tti != (int) tti_rx) {
      // Check if user needs to receive PUCCH
      bool needs_pucch = false, needs_ack=false, needs_sr=false, needs_cqi=false;
      uint32_t last_n_pdcch = 0;
      bzero(&uci_data, sizeof(srslte_uci_data_t));

      if (ue_db[rnti].I_sr_en) {
        if (srslte_ue_ul_sr_send_tti(ue_db[rnti].I_sr, tti_rx)) {
          needs_pucch = true;
          needs_sr = true;
          uci_data.scheduling_request = true;
        }
      }

      if (phy->ack_is_pending(t_rx, rnti, &last_n_pdcch)) {
        needs_pucch = true;
        needs_ack = true;
        uci_data.uci_ack_len = 1;
      }
      srslte_cqi_value_t cqi_value;
      if (ue_db[rnti].cqi_en && (ue_db[rnti].pucch_cqi_ack || !needs_ack)) {
        if (srslte_cqi_send(ue_db[rnti].pmi_idx, tti_rx)) {
          needs_pucch = true;
          needs_cqi = true;
          cqi_value.type = SRSLTE_CQI_TYPE_WIDEBAND;
          uci_data.uci_cqi_len = srslte_cqi_size(&cqi_value);
        }
      }

      if (needs_pucch) {
        if (srslte_enb_ul_get_pucch(&enb_ul, rnti, last_n_pdcch, sf_rx, &uci_data)) {
          fprintf(stderr, "Error getting PUCCH\n");
          return SRSLTE_ERROR;
        }
        if (uci_data.uci_ack_len > 0) {
          phy->mac->ack_info(tti_rx, rnti, uci_data.uci_ack && (srslte_pucch_get_last_corr(&enb_ul.pucch) >= PUCCH_RL_CORR_TH));
        }
        if (uci_data.scheduling_request) {
          phy->mac->sr_detected(tti_rx, rnti);
        }

        char cqi_str[64];
        if (uci_data.uci_cqi_len) {
          srslte_cqi_value_unpack(uci_data.uci_cqi, &cqi_value);
          phy->mac->cqi_info(tti_rx, rnti, cqi_value.wideband.wideband_cqi);
          sprintf(cqi_str, ", cqi=%d", cqi_value.wideband.wideband_cqi);
        }
        log_h->info("PUCCH: rnti=0x%x, corr=%.2f, n_pucch=%d, n_prb=%d%s%s%s\n",
                    rnti,
                    srslte_pucch_get_last_corr(&enb_ul.pucch),
                    enb_ul.pucch.last_n_pucch, enb_ul.pucch.last_n_prb,
                    needs_ack?(uci_data.uci_ack?", ack=1":", ack=0"):"",
                    needs_sr?(uci_data.scheduling_request?", sr=yes":", sr=no"):"",
                    needs_cqi?cqi_str:"");


        // Notify MAC of RL status
        if (!needs_sr) {
          if (srslte_pucch_get_last_corr(&enb_ul.pucch) < PUCCH_RL_CORR_TH) {
            Debug("PUCCH: Radio-Link failure corr=%.1f\n", srslte_pucch_get_last_corr(&enb_ul.pucch));
            phy->mac->rl_failure(rnti);
          } else {
            phy->mac->rl_ok(rnti);
          }
        }
      }
    }
  }
  return 0;
}


int phch_worker::encode_phich(srslte_enb_dl_phich_t *acks, uint32_t nof_acks)
{
  for (uint32_t i=0;i<nof_acks;i++) {
    uint16_t rnti = acks[i].rnti;
    if (rnti) {
      srslte_enb_dl_put_phich(&enb_dl, acks[i].ack,
                              ue_db[rnti].phich_info.n_prb_lowest,
                              ue_db[rnti].phich_info.n_dmrs,
                              sf_tx);

      Info("PHICH: rnti=0x%x, hi=%d, I_lowest=%d, n_dmrs=%d, tti_tx_dl=%d\n",
          rnti, acks[i].ack,
          ue_db[rnti].phich_info.n_prb_lowest,
          ue_db[rnti].phich_info.n_dmrs, tti_tx_dl);
    }
  }
  return SRSLTE_SUCCESS;
}


int phch_worker::encode_pdcch_ul(srslte_enb_ul_pusch_t *grants, uint32_t nof_grants)
{
  for (uint32_t i=0;i<nof_grants;i++) {
    uint16_t rnti = grants[i].rnti;
    if (grants[i].needs_pdcch && rnti) {
      if (srslte_enb_dl_put_pdcch_ul(&enb_dl, &grants[i].grant, grants[i].location, rnti, sf_tx)) {
        fprintf(stderr, "Error putting PUSCH %d\n",i);
        return SRSLTE_ERROR;
      }

      Info("PDCCH: UL DCI Format0  rnti=0x%x, cce_index=%d, L=%d, tpc=%d, tti_tx_dl=%d\n",
           rnti, grants[i].location.ncce, (1<<grants[i].location.L), grants[i].grant.tpc_pusch, tti_tx_dl);
    }
  }
  return SRSLTE_SUCCESS;
}

int phch_worker::encode_pdcch_dl(srslte_enb_dl_pdsch_t *grants, uint32_t nof_grants)
{
  for (uint32_t i=0;i<nof_grants;i++) {
    uint16_t rnti = grants[i].rnti;
    if (rnti) {
      srslte_dci_format_t format = SRSLTE_DCI_FORMAT1;
      switch(grants[i].grant.alloc_type) {
        case SRSLTE_RA_ALLOC_TYPE0:
        case SRSLTE_RA_ALLOC_TYPE1:
          format = SRSLTE_DCI_FORMAT1;
        break;
        case SRSLTE_RA_ALLOC_TYPE2:
          format = SRSLTE_DCI_FORMAT1A;
        break;
      }
      if (srslte_enb_dl_put_pdcch_dl(&enb_dl, &grants[i].grant, format, grants[i].location, rnti, sf_tx)) {
        fprintf(stderr, "Error putting PDCCH %d\n",i);
        return SRSLTE_ERROR;
      }

      if (LOG_THIS(rnti)) {
        Info("PDCCH: DL DCI %s rnti=0x%x, cce_index=%d, L=%d, tti_tx_dl=%d\n", srslte_dci_format_string(format),
          rnti, grants[i].location.ncce, (1<<grants[i].location.L), tti_tx_dl);
      }
    }
  }
  return 0;
}

int phch_worker::encode_pdsch(srslte_enb_dl_pdsch_t *grants, uint32_t nof_grants)
{
  for (uint32_t i=0;i<nof_grants;i++) {
    uint16_t rnti = grants[i].rnti;
    if (rnti) {

      bool rnti_is_user = true;
      if (rnti == SRSLTE_SIRNTI || rnti == SRSLTE_PRNTI || rnti == SRSLTE_MRNTI) {
        rnti_is_user = false;
      }

      srslte_ra_dl_grant_t phy_grant;
      srslte_ra_dl_dci_to_grant(&grants[i].grant, enb_dl.cell.nof_prb, rnti, &phy_grant);

      char grant_str[64];
      switch(grants[i].grant.alloc_type) {
        case SRSLTE_RA_ALLOC_TYPE0:
          sprintf(grant_str, "mask=0x%x",grants[i].grant.type0_alloc.rbg_bitmask);
        break;
        case SRSLTE_RA_ALLOC_TYPE1:
          sprintf(grant_str, "mask=0x%x",grants[i].grant.type1_alloc.vrb_bitmask);
        break;
        default:
          sprintf(grant_str, "rb_start=%d",grants[i].grant.type2_alloc.RB_start);
        break;
      }

      if (LOG_THIS(rnti)) {
        uint8_t x = 0;
        uint8_t *ptr = grants[i].data;
        uint32_t len = phy_grant.mcs[0].tbs / (uint32_t) 8;
        if (!ptr) {
          ptr = &x;
          len = 1;
        }
        log_h->info_hex(ptr, len,
                             "PDSCH: rnti=0x%x, l_crb=%2d, %s, harq=%d, tbs=%d, mcs=%d, rv=%d, tti_tx_dl=%d\n",
                             rnti, phy_grant.nof_prb, grant_str, grants[i].grant.harq_process,
                             phy_grant.mcs[0].tbs/8, phy_grant.mcs[0].idx, grants[i].grant.rv_idx, tti_tx_dl);
      }

      srslte_softbuffer_tx_t *sb[SRSLTE_MAX_CODEWORDS] = {grants[i].softbuffer, NULL};
      uint8_t                 *d[SRSLTE_MAX_CODEWORDS] = {grants[i].data, NULL};
      int                     rv[SRSLTE_MAX_CODEWORDS] = {grants[i].grant.rv_idx, 0};


      if (srslte_enb_dl_put_pdsch(&enb_dl, &phy_grant, sb, rnti, rv, sf_tx, d, SRSLTE_MIMO_TYPE_SINGLE_ANTENNA, 0))
      {
        fprintf(stderr, "Error putting PDSCH %d\n",i);
        return SRSLTE_ERROR; 
      }

      // Save metrics stats 
      ue_db[rnti].metrics_dl(phy_grant.mcs[0].idx);
    }
  }
  return SRSLTE_SUCCESS; 
}



/************ METRICS interface ********************/
uint32_t phch_worker::get_metrics(phy_metrics_t metrics[ENB_METRICS_MAX_USERS])
{
  uint32_t cnt=0;
  for(std::map<uint16_t, ue>::iterator iter=ue_db.begin(); iter!=ue_db.end(); ++iter) {
    ue *u = (ue*) &iter->second;
    uint16_t rnti = iter->first; 
    if (rnti >= SRSLTE_CRNTI_START && rnti <= SRSLTE_CRNTI_END) {
      u->metrics_read(&metrics[cnt]);
      cnt++;
    }
  } 
  return cnt;
}

void phch_worker::ue::metrics_read(phy_metrics_t* metrics_)
{
  memcpy(metrics_, &metrics, sizeof(phy_metrics_t));
  bzero(&metrics, sizeof(phy_metrics_t));
}

void phch_worker::ue::metrics_dl(uint32_t mcs)
{
  metrics.dl.mcs = SRSLTE_VEC_CMA(mcs, metrics.dl.mcs, metrics.dl.n_samples);
  metrics.dl.n_samples++;
}

void phch_worker::ue::metrics_ul(uint32_t mcs, float rssi, float sinr, uint32_t turbo_iters)
{
  metrics.ul.mcs         = SRSLTE_VEC_CMA((float) mcs,         metrics.ul.mcs,         metrics.ul.n_samples);
  metrics.ul.sinr        = SRSLTE_VEC_CMA((float) sinr,        metrics.ul.sinr,        metrics.ul.n_samples);
  metrics.ul.rssi        = SRSLTE_VEC_CMA((float) sinr,        metrics.ul.rssi,        metrics.ul.n_samples);
  metrics.ul.turbo_iters = SRSLTE_VEC_CMA((float) turbo_iters, metrics.ul.turbo_iters, metrics.ul.n_samples);  
  metrics.ul.n_samples++;
}


  












void phch_worker::start_plot() {
#ifdef ENABLE_GUI
  if (plot_worker_id == -1) {
    plot_worker_id = get_id();
    log_h->console("Starting plot for worker_id=%d\n", plot_worker_id);
    init_plots(this);
  } else {
    log_h->console("Trying to start a plot but already started by worker_id=%d\n", plot_worker_id);
  }
#else 
    log_h->console("Trying to start a plot but plots are disabled (ENABLE_GUI constant in phch_worker.cc)\n");
#endif
}


int phch_worker::read_ce_abs(float *ce_abs) {
  uint32_t i=0;
  int sz = srslte_symbol_sz(phy->cell.nof_prb);
  bzero(ce_abs, sizeof(float)*sz);
  int g = (sz - 12*phy->cell.nof_prb)/2;
  for (i = 0; i < 12*phy->cell.nof_prb; i++) {
    ce_abs[g+i] = 20 * log10(cabs(enb_ul.ce[i]));
    if (isinf(ce_abs[g+i])) {
      ce_abs[g+i] = -80;
    }
  }
  return sz;
}

int phch_worker::read_pusch_d(cf_t* pdsch_d)
{
  int nof_re = 400;//enb_ul.pusch_cfg.nbits.nof_re
  memcpy(pdsch_d, enb_ul.pusch.d, nof_re*sizeof(cf_t));
  return nof_re; 
}


}


/***********************************************************
 * 
 * PLOT TO VISUALIZE THE CHANNEL RESPONSEE 
 * 
 ***********************************************************/


#ifdef ENABLE_GUI
plot_real_t    pce;
plot_scatter_t pconst;
#define SCATTER_PUSCH_BUFFER_LEN   (20*6*SRSLTE_SF_LEN_RE(SRSLTE_MAX_PRB, SRSLTE_CP_NORM))
#define SCATTER_PUSCH_PLOT_LEN    4000
float tmp_plot[SCATTER_PUSCH_BUFFER_LEN];
cf_t  tmp_plot2[SRSLTE_SF_LEN_RE(SRSLTE_MAX_PRB, SRSLTE_CP_NORM)];

void *plot_thread_run(void *arg) {
  srsenb::phch_worker *worker = (srsenb::phch_worker*) arg; 
  
  sdrgui_init_title("srsENB");  
  plot_real_init(&pce);
  plot_real_setTitle(&pce, (char*) "Channel Response - Magnitude");
  plot_real_setLabels(&pce, (char*) "Index", (char*) "dB");
  plot_real_setYAxisScale(&pce, -40, 40);
  
  plot_scatter_init(&pconst);
  plot_scatter_setTitle(&pconst, (char*) "PUSCH - Equalized Symbols");
  plot_scatter_setXAxisScale(&pconst, -4, 4);
  plot_scatter_setYAxisScale(&pconst, -4, 4);
  
  plot_real_addToWindowGrid(&pce, (char*)"srsenb", 0, 0);
  plot_scatter_addToWindowGrid(&pconst, (char*)"srsenb", 0, 1);

  int n; 
  int readed_pusch_re=0; 
  while(1) {
    sem_wait(&plot_sem);    
    
    n = worker->read_pusch_d(tmp_plot2);
    plot_scatter_setNewData(&pconst, tmp_plot2, n);
    n = worker->read_ce_abs(tmp_plot);
    plot_real_setNewData(&pce, tmp_plot, n);             
    
  }  
  return NULL;
}


void init_plots(srsenb::phch_worker *worker) {

  if (sem_init(&plot_sem, 0, 0)) {
    perror("sem_init");
    exit(-1);
  }
  
  pthread_attr_t attr;
  struct sched_param param;
  param.sched_priority = 0;  
  pthread_attr_init(&attr);
  pthread_attr_setinheritsched(&attr, PTHREAD_EXPLICIT_SCHED);
  pthread_attr_setschedpolicy(&attr, SCHED_OTHER);
  pthread_attr_setschedparam(&attr, &param);
  if (pthread_create(&plot_thread, &attr, plot_thread_run, worker)) {
    perror("pthread_create");
    exit(-1);
  }  
}
#endif



<|MERGE_RESOLUTION|>--- conflicted
+++ resolved
@@ -341,11 +341,7 @@
   }
 
   // Generate signal and transmit
-<<<<<<< HEAD
-  srslte_enb_dl_gen_signal(&enb_dl, signal_buffer_tx);
-=======
   srslte_enb_dl_gen_signal(&enb_dl);
->>>>>>> c8bba2f4
   Debug("Sending to radio\n");
   phy->worker_end(tx_mutex_cnt, signal_buffer_tx[0], SRSLTE_SF_LEN_PRB(phy->cell.nof_prb), tx_time);
 
