--- conflicted
+++ resolved
@@ -814,11 +814,7 @@
   uint32_t max_Qm  = is_ul?4:6; // Allow 16-QAM in PUSCH Only
 
   // TODO: Compute real spectral efficiency based on PUSCH-UCI configuration
-<<<<<<< HEAD
-  if (has_pucch) {
-=======
   if (has_pucch && is_ul) {
->>>>>>> 05da1ac4
     cqi-=2;
   }
 
