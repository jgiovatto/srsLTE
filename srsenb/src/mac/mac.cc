--- conflicted
+++ resolved
@@ -601,28 +601,7 @@
   ul_sched_res->nof_phich = sched_result.nof_phich_elems;
   return SRSLTE_SUCCESS; 
 }
-
-<<<<<<< HEAD
-=======
-void mac::log_step_ul(uint32_t tti) 
-{
-  int tti_ul = tti-(2*HARQ_DELAY_MS);
-  if (tti_ul < 0) {
-    tti_ul += 10240;
-  }
-  log_h->step(tti_ul);
-}
-
-void mac::log_step_dl(uint32_t tti) 
-{
-  int tti_dl = tti-HARQ_DELAY_MS;
-  if (tti_dl < 0) {
-    tti_dl += 10240;
-  }
-  log_h->step(tti_dl);
-}
-
->>>>>>> c0667320
+  
 void mac::tti_clock()
 {
   timers_thread.tti_clock();
